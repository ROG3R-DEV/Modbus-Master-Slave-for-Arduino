/**
 * @file 	ModbusRtu.h
 * @version     1.21
 * @date        2016.02.21
 * @author 	Samuel Marco i Armengol
 * @contact     sammarcoarmengol@gmail.com
 * @contribution Helium6072
 * @contribution gabrielsan
 *
 * @description
 *  Arduino library for communicating with Modbus devices
 *  over RS232/USB/485 via RTU protocol.
 *
 *  Further information:
 *  http://modbus.org/
 *  http://modbus.org/docs/Modbus_over_serial_line_V1_02.pdf
 *
 * @license
 *  This library is free software; you can redistribute it and/or
 *  modify it under the terms of the GNU Lesser General Public
 *  License as published by the Free Software Foundation; version
 *  2.1 of the License.
 *
 *  This library is distributed in the hope that it will be useful,
 *  but WITHOUT ANY WARRANTY; without even the implied warranty of
 *  MERCHANTABILITY or FITNESS FOR A PARTICULAR PURPOSE.  See the GNU
 *  Lesser General Public License for more details.
 *
 *  You should have received a copy of the GNU Lesser General Public
 *  License along with this library; if not, write to the Free Software
 *  Foundation, Inc., 51 Franklin St, Fifth Floor, Boston, MA  02110-1301  USA
 *
 * @defgroup setup Modbus Object Instantiation/Initialization
 * @defgroup loop Modbus Object Management
 * @defgroup buffer Modbus Buffer Management
 * @defgroup discrete Modbus Function Codes for Discrete Coils/Inputs
 * @defgroup register Modbus Function Codes for Holding/Input Registers
 *
 */

#include <inttypes.h>
#include "Arduino.h"


/**
 * @struct modbus_t
 * @brief
 * Master query structure:
 * This includes all the necessary fields to make the Master generate a Modbus query.
 * A Master may keep several of these structures and send them cyclically or
 * use them according to program needs.
 */
typedef struct
{
    uint8_t u8id;          /*!< Slave address between 1 and 247. 0 means broadcast */
    uint8_t u8fct;         /*!< Function code: 1, 2, 3, 4, 5, 6, 15 or 16 */
    uint16_t u16RegAdd;    /*!< Address of the first register to access at slave/s */
    uint16_t u16CoilsNo;   /*!< Number of coils or registers to access */
    uint16_t *au16reg;     /*!< Pointer to memory image in master */
}
modbus_t;

enum
{
    RESPONSE_SIZE = 6,
    EXCEPTION_SIZE = 3,
    CHECKSUM_SIZE = 2
};

/**
 * @enum MESSAGE
 * @brief
 * Indexes to telegram frame positions
 */
enum MESSAGE
{
    ID                             = 0, //!< ID field
    FUNC, //!< Function code position
    ADD_HI, //!< Address high byte
    ADD_LO, //!< Address low byte
    NB_HI, //!< Number of coils or registers high byte
    NB_LO, //!< Number of coils or registers low byte
    BYTE_CNT  //!< byte counter
};

/**
 * @enum MB_FC
 * @brief
 * Modbus function codes summary.
 * These are the implement function codes either for Master or for Slave.
 *
 * @see also fctsupported
 * @see also modbus_t
 */
enum MB_FC
{
    MB_FC_NONE                     = 0,   /*!< null operator */
    MB_FC_READ_COILS               = 1,	/*!< FCT=1 -> read coils or digital outputs */
    MB_FC_READ_DISCRETE_INPUT      = 2,	/*!< FCT=2 -> read digital inputs */
    MB_FC_READ_REGISTERS           = 3,	/*!< FCT=3 -> read registers or analog outputs */
    MB_FC_READ_INPUT_REGISTER      = 4,	/*!< FCT=4 -> read analog inputs */
    MB_FC_WRITE_COIL               = 5,	/*!< FCT=5 -> write single coil or output */
    MB_FC_WRITE_REGISTER           = 6,	/*!< FCT=6 -> write single register */
    MB_FC_WRITE_MULTIPLE_COILS     = 15,	/*!< FCT=15 -> write multiple coils or outputs */
    MB_FC_WRITE_MULTIPLE_REGISTERS = 16	/*!< FCT=16 -> write multiple registers */
};

enum COM_STATES
{
    COM_IDLE                     = 0,
    COM_WAITING                  = 1

};

enum ERR_LIST
{
    ERR_NOT_MASTER                = -1,
    ERR_POLLING                   = -2,
    ERR_BUFF_OVERFLOW             = -3,
    ERR_BAD_CRC                   = -4,
    ERR_EXCEPTION                 = -5
};

enum
{
    NO_REPLY = 255,
    EXC_FUNC_CODE = 1,
    EXC_ADDR_RANGE = 2,
    EXC_REGS_QUANT = 3,
    EXC_EXECUTE = 4
};

const unsigned char fctsupported[] =
{
    MB_FC_READ_COILS,
    MB_FC_READ_DISCRETE_INPUT,
    MB_FC_READ_REGISTERS,
    MB_FC_READ_INPUT_REGISTER,
    MB_FC_WRITE_COIL,
    MB_FC_WRITE_REGISTER,
    MB_FC_WRITE_MULTIPLE_COILS,
    MB_FC_WRITE_MULTIPLE_REGISTERS
};

#define T35  5
#define  MAX_BUFFER  64	//!< maximum size for the communication buffer in bytes

/**
 * @class Modbus
 * @brief
 * Arduino class library for communicating with Modbus devices over
 * USB/RS232/485 (via RTU protocol).
 */
class Modbus
{
private:
    Stream *port; //!< Pointer to Stream class object (Either HardwareSerial or SoftwareSerial)
    uint8_t u8id; //!< 0=master, 1..247=slave number
    uint8_t u8txenpin; //!< flow control pin: 0=USB or RS-232 mode, >1=RS-485 mode
    uint8_t u8state;
    uint8_t u8lastError;
    uint8_t u8lastRec;
    uint16_t *au16regs;
    uint16_t u16InCnt, u16OutCnt, u16errCnt;
    uint16_t u16timeOut;
    uint32_t u32time, u32timeOut, u32overTime;
    uint8_t u8regsize;

    int8_t sendTxBuffer( uint8_t* buf, uint8_t count, uint8_t size );
    int8_t getRxBuffer( uint8_t* buf, uint8_t count );
    uint16_t calcCRC( const uint8_t* data, uint8_t len );
    uint8_t validateAnswer( const uint8_t* buf, uint8_t count );
    uint8_t validateRequest( const uint8_t* buf, uint8_t count );
    void get_FC1( const uint8_t* buf, uint8_t count );
    void get_FC3( const uint8_t* buf, uint8_t count );
    int8_t process_FC1( uint16_t *regs, uint8_t u8size, uint8_t* buf, uint8_t bufsize );
    int8_t process_FC3( uint16_t *regs, uint8_t u8size, uint8_t* buf, uint8_t bufsize );
    int8_t process_FC5( uint16_t *regs, uint8_t u8size, uint8_t* buf, uint8_t bufsize );
    int8_t process_FC6( uint16_t *regs, uint8_t u8size, uint8_t* buf, uint8_t bufsize );
    int8_t process_FC15( uint16_t *regs, uint8_t u8size, uint8_t* buf, uint8_t bufsize );
    int8_t process_FC16( uint16_t *regs, uint8_t u8size, uint8_t* buf, uint8_t bufsize );
    int8_t buildException( uint8_t u8exception, uint8_t* buf, uint8_t size ); // build exception message

public:
    Modbus(uint8_t u8id, Stream& port, uint8_t u8txenpin =0);

    void start();
    void setTimeOut( uint16_t u16timeOut); //!<write communication watch-dog timer
    uint16_t getTimeOut(); //!<get communication watch-dog timer value
    boolean getTimeOutState(); //!<get communication watch-dog timer state
    int8_t query( modbus_t telegram ); //!<only for master
    int8_t poll(); //!<cyclic poll for master
    int8_t poll( uint16_t *regs, uint8_t u8size ); //!<cyclic poll for slave
    uint16_t getInCnt(); //!<number of incoming messages
    uint16_t getOutCnt(); //!<number of outcoming messages
    uint16_t getErrCnt(); //!<error counter
    uint8_t getID(); //!<get slave ID between 1 and 247
    uint8_t getState();
    uint8_t getLastError(); //!<get last error message
    void setID( uint8_t u8id ); //!<write new ID for the slave
    void setTxendPinOverTime( uint32_t u32overTime );
    void end(); //!<finish any communication and release serial communication port

    //
    // Deprecated functions

    // Deprecated: Use constructor: "Modbus m(0,Serial,0)" instead.
    Modbus(uint8_t u8id=0, uint8_t u8serno=0, uint8_t u8txenpin=0) __attribute__((deprecated));

    // Deprecated: Use "start()" instead.
    template<typename T_Stream>
    void begin(T_Stream* port_, long u32speed_) __attribute__((deprecated));

    // Deprecated: Use "start()" instead.
    template<typename T_Stream>
    void begin(T_Stream* port_, long u32speed_, uint8_t u8txenpin_) __attribute__((deprecated));

    // Deprecated: Use "start()" instead.
    void begin(long u32speed = 19200) __attribute__((deprecated));
};

/* _____PUBLIC FUNCTIONS_____________________________________________________ */

/**
 * @brief
 * Constructor for a Master/Slave.
 *
 * For hardware serial through USB/RS232C/RS485 set port to Serial, Serial1,
 * Serial2, or Serial3. (Numbered hardware serial ports are only available on
 * some boards.)
 *
 * For software serial through RS232C/RS485 set port to a SoftwareSerial object
 * that you have already constructed.
 *
 * ModbusRtu needs a pin for flow control only for RS485 mode. Pins 0 and 1
 * cannot be used.
 *
 * First call begin() on your serial port, and then start up ModbusRtu by
 * calling start(). You can choose the line speed and other port parameters
 * by passing the appropriate values to the port's begin() function.
 *
 * @param u8id   node address 0=master, 1..247=slave
 * @param port   serial port used
 * @param u8txenpin pin for txen RS-485 (=0 means USB/RS232C mode)
 * @ingroup setup
 */
Modbus::Modbus(uint8_t u8id, Stream& port, uint8_t u8txenpin)
{
    this->port = &port;
    this->u8id = u8id;
    this->u8txenpin = u8txenpin;
    this->u16timeOut = 1000;
    this->u32overTime = 0;
}


/**
 * @brief
 * DEPRECATED constructor for a Master/Slave.
 *
 * THIS CONSTRUCTOR IS ONLY PROVIDED FOR BACKWARDS COMPATIBILITY.
 * USE Modbus(uint8_t, T_Stream&, uint8_t) INSTEAD.
 *
 * @param u8id   node address 0=master, 1..247=slave
 * @param u8serno  serial port used 0..3 (ignored for software serial)
 * @param u8txenpin pin for txen RS-485 (=0 means USB/RS232C mode)
 * @ingroup setup
 * @overload Modbus::Modbus(uint8_t u8id, T_Stream& port, uint8_t u8txenpin)
 */
Modbus::Modbus(uint8_t u8id, uint8_t u8serno, uint8_t u8txenpin)
{
    this->u8id = u8id;
    this->u8txenpin = u8txenpin;
    this->u16timeOut = 1000;
    this->u32overTime = 0;

    switch( u8serno )
    {
#if defined(UBRR1H)
    case 1:
        port = &Serial1;
        break;
#endif

#if defined(UBRR2H)
    case 2:
        port = &Serial2;
        break;
#endif

#if defined(UBRR3H)
    case 3:
        port = &Serial3;
        break;
#endif
    case 0:
    default:
        port = &Serial;
        break;
    }
}


/**
 * @brief
 * Start-up class object.
 *
 * Call this AFTER calling begin() on the serial port, typically within setup().
 *
 * (If you call this function, then you should NOT call any of
 * ModbusRtu's own begin() functions.)
 *
 * @ingroup setup
 */
void Modbus::start()
{
    if (u8txenpin > 1)   // pin 0 & pin 1 are reserved for RX/TX
    {
        // return RS485 transceiver to transmit mode
        pinMode(u8txenpin, OUTPUT);
        digitalWrite(u8txenpin, LOW);
    }

    while(port->read() >= 0);
    u8lastRec = 0;
    u16InCnt = u16OutCnt = u16errCnt = 0;
}


/**
 * @brief
 * DEPRECATED Install a serial port, begin() it, and start ModbusRtu.
 *
 * ONLY PROVIDED FOR BACKWARDS COMPATIBILITY.
 * USE Serial.begin(<baud rate>); FOLLOWED BY Modbus.start() INSTEAD.
 *
 * @param install_port pointer to SoftwareSerial or HardwareSerial class object
 * @param u32speed     baud rate, in standard increments (300..115200)
 * @ingroup setup
 */
template<typename T_Stream>
void Modbus::begin(T_Stream* install_port, long u32speed)
{
    port = install_port;
    install_port->begin(u32speed);
    start();
}


/**
 * @brief
 * DEPRECATED. Install a serial port, begin() it, and start ModbusRtu.
 *
 * ONLY PROVIDED FOR BACKWARDS COMPATIBILITY.
 * USE Serial.begin(<baud rate>); FOLLOWED BY Modbus.start() INSTEAD.
 *
 * @param install_port  pointer to SoftwareSerial or HardwareSerial class object
 * @param u32speed      baud rate, in standard increments (300..115200)
 * @param u8txenpin     pin for txen RS-485 (=0 means USB/RS232C mode)
 * @ingroup setup
 */
template<typename T_Stream>
void Modbus::begin(T_Stream* install_port, long u32speed, uint8_t u8txenpin)
{
    this->u8txenpin = u8txenpin;
    this->port = install_port;
    install_port->begin(u32speed);
    start();
}


/**
 * @brief
 * DEPRECATED. begin() hardware serial port and start ModbusRtu.
 *
 * ONLY PROVIDED FOR BACKWARDS COMPATIBILITY.
 * USE Serial.begin(<baud rate>); FOLLOWED BY Modbus.start() INSTEAD.
 *
 * @see http://arduino.cc/en/Serial/Begin#.Uy4CJ6aKlHY
 * @param speed   baud rate, in standard increments (300..115200). Default=19200
 * @ingroup setup
 */
void Modbus::begin(long u32speed)
{
    // !!Can ONLY do this if port ACTUALLY IS a HardwareSerial object!!
    static_cast<HardwareSerial*>(port)->begin(u32speed);
    start();
}


/**
 * @brief
 * Method to write a new slave ID address
 *
 * @param 	u8id	new slave address between 1 and 247
 * @ingroup setup
 */
void Modbus::setID( uint8_t u8id)
{
    if (( u8id != 0) && (u8id <= 247))
    {
        this->u8id = u8id;
    }
}

/**
 * @brief
 * Method to write the overtime count for txend pin.
 * It waits until count reaches 0 after the transfer is done.
 * With this, you can extend the time between txempty and
 * the falling edge if needed.
 *
 * @param 	uint32_t	overtime count for txend pin
 * @ingroup setup
 */
void Modbus::setTxendPinOverTime( uint32_t u32overTime )
{
    this->u32overTime = u32overTime;
}

/**
 * @brief
 * Method to read current slave ID address
 *
 * @return u8id	current slave address between 1 and 247
 * @ingroup setup
 */
uint8_t Modbus::getID()
{
    return this->u8id;
}

/**
 * @brief
 * Initialize time-out parameter
 *
 * Call once class has been instantiated, typically within setup().
 * The time-out timer is reset each time that there is a successful communication
 * between Master and Slave. It works for both.
 *
 * @param time-out value (ms)
 * @ingroup setup
 */
void Modbus::setTimeOut( uint16_t u16timeOut)
{
    this->u16timeOut = u16timeOut;
}

/**
 * @brief
 * Return communication Watchdog state.
 * It could be usefull to reset outputs if the watchdog is fired.
 *
 * @return TRUE if millis() > u32timeOut
 * @ingroup loop
 */
boolean Modbus::getTimeOutState()
{
    return ((unsigned long)(millis() -u32timeOut) > (unsigned long)u16timeOut);
}

/**
 * @brief
 * Get input messages counter value
 * This can be useful to diagnose communication
 *
 * @return input messages counter
 * @ingroup buffer
 */
uint16_t Modbus::getInCnt()
{
    return u16InCnt;
}

/**
 * @brief
 * Get transmitted messages counter value
 * This can be useful to diagnose communication
 *
 * @return transmitted messages counter
 * @ingroup buffer
 */
uint16_t Modbus::getOutCnt()
{
    return u16OutCnt;
}

/**
 * @brief
 * Get errors counter value
 * This can be useful to diagnose communication
 *
 * @return errors counter
 * @ingroup buffer
 */
uint16_t Modbus::getErrCnt()
{
    return u16errCnt;
}

/**
 * Get modbus master state
 *
 * @return = 0 IDLE, = 1 WAITING FOR ANSWER
 * @ingroup buffer
 */
uint8_t Modbus::getState()
{
    return u8state;
}

/**
 * Get the last error in the protocol processor
 *
 * @returnreturn   NO_REPLY = 255      Time-out
 * @return   EXC_FUNC_CODE = 1   Function code not available
 * @return   EXC_ADDR_RANGE = 2  Address beyond available space for Modbus registers
 * @return   EXC_REGS_QUANT = 3  Coils or registers number beyond the available space
 * @ingroup buffer
 */
uint8_t Modbus::getLastError()
{
    return u8lastError;
}

/**
 * @brief
 * *** Only Modbus Master ***
 * Generate a query to an slave with a modbus_t telegram structure
 * The Master must be in COM_IDLE mode. After it, its state would be COM_WAITING.
 * This method has to be called only in loop() section.
 *
 * @see modbus_t
 * @param modbus_t  modbus telegram structure (id, fct, ...)
 * @ingroup loop
 * @todo finish function 15
 */
int8_t Modbus::query( modbus_t telegram )
{
    uint8_t u8regsno, u8bytesno;
    if (u8id!=0) return -2;
    if (u8state != COM_IDLE) return -1;

    if ((telegram.u8id==0) || (telegram.u8id>247)) return -3;

    au16regs = telegram.au16reg;

    // The buffer into which we will write the query.
    uint8_t au8Buffer[MAX_BUFFER];
    uint8_t u8BufferSize;

    // telegram header
    au8Buffer[ ID ]         = telegram.u8id;
    au8Buffer[ FUNC ]       = telegram.u8fct;
    au8Buffer[ ADD_HI ]     = highByte(telegram.u16RegAdd );
    au8Buffer[ ADD_LO ]     = lowByte( telegram.u16RegAdd );

    switch( telegram.u8fct )
    {
    case MB_FC_READ_COILS:
    case MB_FC_READ_DISCRETE_INPUT:
    case MB_FC_READ_REGISTERS:
    case MB_FC_READ_INPUT_REGISTER:
        au8Buffer[ NB_HI ]      = highByte(telegram.u16CoilsNo );
        au8Buffer[ NB_LO ]      = lowByte( telegram.u16CoilsNo );
        u8BufferSize = 6;
        break;
    case MB_FC_WRITE_COIL:
        au8Buffer[ NB_HI ]      = ((au16regs[0] > 0) ? 0xff : 0);
        au8Buffer[ NB_LO ]      = 0;
        u8BufferSize = 6;
        break;
    case MB_FC_WRITE_REGISTER:
        au8Buffer[ NB_HI ]      = highByte(au16regs[0]);
        au8Buffer[ NB_LO ]      = lowByte(au16regs[0]);
        u8BufferSize = 6;
        break;
    case MB_FC_WRITE_MULTIPLE_COILS: // TODO: implement "sending coils"
        u8regsno = telegram.u16CoilsNo / 16;
        u8bytesno = u8regsno * 2;
        if ((telegram.u16CoilsNo % 16) != 0)
        {
            u8bytesno++;
            u8regsno++;
        }

        au8Buffer[ NB_HI ]      = highByte(telegram.u16CoilsNo );
        au8Buffer[ NB_LO ]      = lowByte( telegram.u16CoilsNo );
        au8Buffer[ BYTE_CNT ]    = u8bytesno;
        u8BufferSize = 7;

        for (uint16_t i = 0; i < u8bytesno; i++)
        {
            if(i%2)
            {
                au8Buffer[ u8BufferSize ] = lowByte( au16regs[ i/2 ] );
            }
            else
            {
                au8Buffer[ u8BufferSize ] = highByte( au16regs[ i/2] );
            }          
            u8BufferSize++;
        }
        break;

    case MB_FC_WRITE_MULTIPLE_REGISTERS:
        au8Buffer[ NB_HI ]      = highByte(telegram.u16CoilsNo );
        au8Buffer[ NB_LO ]      = lowByte( telegram.u16CoilsNo );
        au8Buffer[ BYTE_CNT ]    = (uint8_t) ( telegram.u16CoilsNo * 2 );
        u8BufferSize = 7;

        for (uint16_t i=0; i< telegram.u16CoilsNo; i++)
        {
            au8Buffer[ u8BufferSize ] = highByte( au16regs[ i ] );
            u8BufferSize++;
            au8Buffer[ u8BufferSize ] = lowByte( au16regs[ i ] );
            u8BufferSize++;
        }
        break;
    }

    sendTxBuffer( au8Buffer, u8BufferSize, MAX_BUFFER );
    u8state = COM_WAITING;
    u8lastError = 0;
    return 0;
}

/**
 * @brief *** Only for Modbus Master ***
 * This method checks if there is any incoming answer if pending.
 * If there is no answer, it would change Master state to COM_IDLE.
 * This method must be called only at loop section.
 * Avoid any delay() function.
 *
 * Any incoming data would be redirected to au16regs pointer,
 * as defined in its modbus_t query telegram.
 *
 * @params	nothing
 * @return errors counter
 * @ingroup loop
 */
int8_t Modbus::poll()
{
    // check if there is any incoming frame
	uint8_t u8current;
    u8current = port->available();

    if ((unsigned long)(millis() -u32timeOut) > (unsigned long)u16timeOut)
    {
        u8state = COM_IDLE;
        u8lastError = NO_REPLY;
        u16errCnt++;
        return 0;
    }

    if (u8current == 0) return 0;

    // check T35 after frame end or still no frame end
    if (u8current != u8lastRec)
    {
        u8lastRec = u8current;
        u32time = millis();
        return 0;
    }
    if ((unsigned long)(millis() -u32time) < (unsigned long)T35) return 0;

    // transfer Serial buffer frame to a local buffer.
    u8lastRec = 0;
    uint8_t au8Buffer[MAX_BUFFER];
    int8_t i8bytes_read = getRxBuffer( au8Buffer, MAX_BUFFER );
    if (i8bytes_read < 6) //7 was incorrect for functions 1 and 2 the smallest frame could be 6 bytes long
    {
        u8state = COM_IDLE;
        u16errCnt++;
        return i8bytes_read; // ?? Why are we returning this?
    }
    uint8_t u8BufferSize = i8bytes_read;

    // validate message: id, CRC, FCT, exception
    uint8_t u8exception = validateAnswer( au8Buffer, u8BufferSize );
    if (u8exception != 0)
    {
        u8state = COM_IDLE;
        return u8exception;
    }

    // process answer
    switch( au8Buffer[ FUNC ] )
    {
    case MB_FC_READ_COILS:
    case MB_FC_READ_DISCRETE_INPUT:
        // call get_FC1 to transfer the incoming message to au16regs buffer
        get_FC1( au8Buffer, u8BufferSize );
        break;
    case MB_FC_READ_INPUT_REGISTER:
    case MB_FC_READ_REGISTERS :
        // call get_FC3 to transfer the incoming message to au16regs buffer
        get_FC3( au8Buffer, u8BufferSize );
        break;
    case MB_FC_WRITE_COIL:
    case MB_FC_WRITE_REGISTER :
    case MB_FC_WRITE_MULTIPLE_COILS:
    case MB_FC_WRITE_MULTIPLE_REGISTERS :
        // nothing to do
        break;
    default:
        break;
    }
    u8state = COM_IDLE;
    return u8BufferSize;
}

/**
 * @brief
 * *** Only for Modbus Slave ***
 * This method checks if there is any incoming query
 * Afterwards, it would shoot a validation routine plus a register query
 * Avoid any delay() function !!!!
 * After a successful frame between the Master and the Slave, the time-out timer is reset.
 *
 * @param *regs  register table for communication exchange
 * @param u8size  size of the register table
 * @return 0 if no query, 1..4 if communication error, >4 if correct query processed
 * @ingroup loop
 */
int8_t Modbus::poll( uint16_t *regs, uint8_t u8size )
{

    au16regs = regs;
    u8regsize = u8size;
	uint8_t u8current;


    // check if there is any incoming frame
    u8current = port->available();

    if (u8current == 0) return 0;

    // check T35 after frame end or still no frame end
    if (u8current != u8lastRec)
    {
        u8lastRec = u8current;
        u32time = millis();
        return 0;
    }
    if ((unsigned long)(millis() -u32time) < (unsigned long)T35) return 0;

    u8lastRec = 0;
    uint8_t au8Buffer[MAX_BUFFER];
    int8_t i8bytes_read = getRxBuffer( au8Buffer, MAX_BUFFER );
    u8lastError = i8bytes_read;
    if (i8bytes_read < 7)
    {
        return i8bytes_read;
    }
    uint8_t u8BufferSize = i8bytes_read;

    // check slave id
    if (au8Buffer[ ID ] != u8id) return 0;

    // validate message: CRC, FCT, address and size
    uint8_t u8exception = validateRequest( au8Buffer, u8BufferSize );
    if (u8exception > 0)
    {
        if (u8exception != NO_REPLY)
        {
            u8BufferSize = buildException( u8exception, au8Buffer, MAX_BUFFER );
            sendTxBuffer( au8Buffer, u8BufferSize, MAX_BUFFER );
        }
        u8lastError = u8exception;
        return u8exception;
    }

    u32timeOut = millis();
    u8lastError = 0;

    // process message
    switch( au8Buffer[ FUNC ] )
    {
    case MB_FC_READ_COILS:
    case MB_FC_READ_DISCRETE_INPUT:
        return process_FC1( regs, u8size, au8Buffer, MAX_BUFFER );
        break;
    case MB_FC_READ_INPUT_REGISTER:
    case MB_FC_READ_REGISTERS :
        return process_FC3( regs, u8size, au8Buffer, MAX_BUFFER );
        break;
    case MB_FC_WRITE_COIL:
        return process_FC5( regs, u8size, au8Buffer, MAX_BUFFER );
        break;
    case MB_FC_WRITE_REGISTER :
        return process_FC6( regs, u8size, au8Buffer, MAX_BUFFER );
        break;
    case MB_FC_WRITE_MULTIPLE_COILS:
        return process_FC15( regs, u8size, au8Buffer, MAX_BUFFER );
        break;
    case MB_FC_WRITE_MULTIPLE_REGISTERS :
        return process_FC16( regs, u8size, au8Buffer, MAX_BUFFER );
        break;
    default:
        break;
    }
    return i8bytes_read;
}

/* _____PRIVATE FUNCTIONS_____________________________________________________ */

/**
 * @brief
 * This method moves Serial buffer data to out local buffer.
 *
 * @param buf     buffer into which the message should be read.
 * @param count   length of data buffer, in bytes.
 * @return buffer message length if OK,
 *                  ERR_BUFF_OVERFLOW if message is larger than size
 * @ingroup buffer
 */
int8_t Modbus::getRxBuffer( uint8_t* buf, uint8_t count )
{
    if (u8txenpin > 1)
        digitalWrite( u8txenpin, LOW );

    u16InCnt++;
    uint8_t i = 0;
    while ( port->available() )
    {
        if (i >= count)
        {
            // Discard the remaining incoming data.
            while(port->read() >= 0);
            u16errCnt++;
            return ERR_BUFF_OVERFLOW;
        }
        buf[ i ] = port->read();
        i ++;
    }

    return i;
}

/**
 * @brief
 * This method transmits au8Buffer to Serial line.
 * Only if u8txenpin != 0, there is a flow handling in order to keep
 * the RS485 transceiver in output state as long as the message is being sent.
 * This is done with UCSRxA register.
 * The CRC is appended to the buffer before starting to send it. The new
 * length of the buffer is returned, or ERR_BUFF_OVERFLOW if the buffer is
 * too short.
 *
 * @param  buf     data buffer.
 * @param  count   message length.
 * @param  size    capacity of buffer in bytes.
 * @return         message length, or ERR_BUFF_OVERFLOW
 * @ingroup buffer
 */
int8_t Modbus::sendTxBuffer( uint8_t* buf, uint8_t count, uint8_t size )
{
    // append CRC to message
    if (count+2 > size)
    {
        return ERR_BUFF_OVERFLOW;
    }
    uint16_t u16crc = calcCRC( buf, count );
    buf[ count ] = u16crc >> 8;
    count++;
    buf[ count ] = u16crc & 0x00ff;
    count++;

    if (u8txenpin > 1)
    {
        // set RS485 transceiver to transmit mode
        digitalWrite( u8txenpin, HIGH );
    }

    // transfer buffer to serial line
    port->write( buf, count );

    if (u8txenpin > 1)
    {
        // must wait transmission end before changing pin state
        // soft serial does not need it since it is blocking
        // ...but the implementation in SoftwareSerial does nothing
        // anyway, so no harm in calling it.
        port->flush();
        // return RS485 transceiver to receive mode
        volatile uint32_t u32overTimeCountDown = u32overTime;
        while ( u32overTimeCountDown-- > 0);
        digitalWrite( u8txenpin, LOW );
    }
    while(port->read() >= 0);

    // set time-out for master
    u32timeOut = millis();

    // increase message counter
    u16OutCnt++;

    return count;
}

/**
 * @brief
 * This method calculates CRC
 *
 * @return uint16_t calculated CRC value for the message
 * @ingroup buffer
 */
uint16_t Modbus::calcCRC(const uint8_t* data, uint8_t len)
{
    unsigned int temp, temp2, flag;
    temp = 0xFFFF;
    for (unsigned char i = 0; i < len; i++)
    {
        temp = temp ^ data[i];
        for (unsigned char j = 1; j <= 8; j++)
        {
            flag = temp & 0x0001;
            temp >>=1;
            if (flag)
                temp ^= 0xA001;
        }
    }
    // Reverse byte order.
    temp2 = temp >> 8;
    temp = (temp << 8) | temp2;
    temp &= 0xFFFF;
    // the returned value is already swapped
    // crcLo byte is first & crcHi byte is last
    return temp;
}

/**
 * @brief
 * This method validates slave incoming messages
 *
 * @return 0 if OK, EXCEPTION if anything fails
 * @ingroup buffer
 */
uint8_t Modbus::validateRequest( const uint8_t* buf, uint8_t count )
{
    // check message crc vs calculated crc
    uint16_t u16MsgCRC =
        ((buf[count - 2] << 8)
         | buf[count - 1]); // combine the crc Low & High bytes
    if ( calcCRC( buf, count-2 ) != u16MsgCRC )
    {
        u16errCnt ++;
        return NO_REPLY;
    }

    // check fct code
    boolean isSupported = false;
    for (uint8_t i = 0; i< sizeof( fctsupported ); i++)
    {
        if (fctsupported[i] == buf[FUNC])
        {
            isSupported = 1;
            break;
        }
    }
    if (!isSupported)
    {
        u16errCnt ++;
        return EXC_FUNC_CODE;
    }

    // check start address & nb range
    uint16_t u16regs = 0;
    uint8_t u8regs;
    switch ( buf[ FUNC ] )
    {
    case MB_FC_READ_COILS:
    case MB_FC_READ_DISCRETE_INPUT:
    case MB_FC_WRITE_MULTIPLE_COILS:
        u16regs = word( buf[ ADD_HI ], buf[ ADD_LO ]) / 16;
        u16regs += word( buf[ NB_HI ], buf[ NB_LO ]) /16;
        u8regs = (uint8_t) u16regs;
        if (u8regs > u8regsize) return EXC_ADDR_RANGE;
        break;
    case MB_FC_WRITE_COIL:
        u16regs = word( buf[ ADD_HI ], buf[ ADD_LO ]) / 16;
        u8regs = (uint8_t) u16regs;
        if (u8regs > u8regsize) return EXC_ADDR_RANGE;
        break;
    case MB_FC_WRITE_REGISTER :
        u16regs = word( buf[ ADD_HI ], buf[ ADD_LO ]);
        u8regs = (uint8_t) u16regs;
        if (u8regs > u8regsize) return EXC_ADDR_RANGE;
        break;
    case MB_FC_READ_REGISTERS :
    case MB_FC_READ_INPUT_REGISTER :
    case MB_FC_WRITE_MULTIPLE_REGISTERS :
        u16regs = word( buf[ ADD_HI ], buf[ ADD_LO ]);
        u16regs += word( buf[ NB_HI ], buf[ NB_LO ]);
        u8regs = (uint8_t) u16regs;
        if (u8regs > u8regsize) return EXC_ADDR_RANGE;
        break;
    }
    return 0; // OK, no exception code thrown
}

/**
 * @brief
 * This method validates master incoming messages
 *
 * @return 0 if OK, EXCEPTION if anything fails
 * @ingroup buffer
 */
uint8_t Modbus::validateAnswer( const uint8_t* buf, uint8_t count )
{
    // check message crc vs calculated crc
    uint16_t u16MsgCRC =
        ((buf[count - 2] << 8)
         | buf[count - 1]); // combine the crc Low & High bytes
    if ( calcCRC( buf, count-2 ) != u16MsgCRC )
    {
        u16errCnt ++;
        return NO_REPLY;
    }

    // check exception
    if ((buf[ FUNC ] & 0x80) != 0)
    {
        u16errCnt ++;
        return ERR_EXCEPTION;
    }

    // check fct code
    boolean isSupported = false;
    for (uint8_t i = 0; i< sizeof( fctsupported ); i++)
    {
        if (fctsupported[i] == buf[FUNC])
        {
            isSupported = 1;
            break;
        }
    }
    if (!isSupported)
    {
        u16errCnt ++;
        return EXC_FUNC_CODE;
    }

    return 0; // OK, no exception code thrown
}

/**
 * @brief
 * This method builds an exception message
 *
 * @ingroup buffer
 */
int8_t Modbus::buildException( uint8_t u8exception, uint8_t* buf, uint8_t size )
{
    uint8_t u8func = buf[ FUNC ];  // get the original FUNC code

    buf[ ID ]      = u8id;
    buf[ FUNC ]    = u8func + 0x80;
    buf[ 2 ]       = u8exception;
    return EXCEPTION_SIZE;
}

/**
 * This method processes functions 1 & 2 (for master)
 * This method puts the slave answer into master data buffer
 *
 * @ingroup register
 * TODO: finish its implementation
 */
void Modbus::get_FC1( const uint8_t* buf, uint8_t count )
{
     uint8_t u8byte = 3;
     for (uint8_t i=0; i< buf[2]; i++) {
        
        if(i%2)
        {
            au16regs[i/2]= word(buf[i+u8byte], lowByte(au16regs[i/2]));
        }
        else
        {
<<<<<<< HEAD
            au16regs[i/2]= word(highByte(au16regs[i/2]), buf[i+u8byte]); 
=======
            au16regs[i/2]= word(0, au8Buffer[i+u8byte]); 
>>>>>>> 08bae2c4
        }
        
     }
}

/**
 * This method processes functions 3 & 4 (for master)
 * This method puts the slave answer into master data buffer
 *
 * @ingroup register
 */
void Modbus::get_FC3( const uint8_t* buf, uint8_t count )
{
    uint8_t u8byte, i;
    u8byte = 3;

    for (i=0; i< buf[ 2 ] /2; i++)
    {
        au16regs[ i ] = word(
                            buf[ u8byte ],
                            buf[ u8byte +1 ]);
        u8byte += 2;
    }
}

/**
 * @brief
 * This method processes functions 1 & 2
 * This method reads a bit array and transfers it to the master
 *
 * @return u8BufferSize Response to master length
 * @ingroup discrete
 */
int8_t Modbus::process_FC1( uint16_t *regs, uint8_t /*u8size*/, uint8_t* buf, uint8_t bufsize )
{
    uint8_t u8currentRegister, u8currentBit, u8bytesno, u8bitsno;
    uint16_t u16currentCoil, u16coil;

    // get the first and last coil from the message
    uint16_t u16StartCoil = word( buf[ ADD_HI ], buf[ ADD_LO ] );
    uint16_t u16Coilno = word( buf[ NB_HI ], buf[ NB_LO ] );

    // put the number of bytes in the outcoming message
    u8bytesno = (uint8_t) (u16Coilno / 8);
    if (u16Coilno % 8 != 0) u8bytesno ++;
    buf[ ADD_HI ] = u8bytesno;
    uint8_t count = ADD_LO;
    buf[ count + u8bytesno - 1 ] = 0;

    // read each coil from the register map and put its value inside the outcoming message
    u8bitsno = 0;

    // Clear all data bits in outgoing message.
    memset( au8Buffer+u8BufferSize, 0, MAX_BUFFER-u8BufferSize );

    for (u16currentCoil = 0; u16currentCoil < u16Coilno; u16currentCoil++)
    {
        u16coil = u16StartCoil + u16currentCoil;
        u8currentRegister = (uint8_t) (u16coil / 16);
        u8currentBit = (uint8_t) (u16coil % 16);

        bitWrite(
            buf[ count ],
            u8bitsno,
            bitRead( regs[ u8currentRegister ], u8currentBit ) );
        u8bitsno ++;

        if (u8bitsno > 7)
        {
            u8bitsno = 0;
            count++;
        }
    }

    // send outcoming message
    if (u16Coilno % 8 != 0)
        count ++;

    return sendTxBuffer( buf, count, bufsize );
}

/**
 * @brief
 * This method processes functions 3 & 4
 * This method reads a word array and transfers it to the master
 *
 * @return u8BufferSize Response to master length
 * @ingroup register
 */
int8_t Modbus::process_FC3( uint16_t *regs, uint8_t /*u8size*/, uint8_t* buf, uint8_t bufsize )
{

    uint8_t u8StartAdd = word( buf[ ADD_HI ], buf[ ADD_LO ] );
    uint8_t u8regsno = word( buf[ NB_HI ], buf[ NB_LO ] );
    uint8_t i;

    buf[ 2 ] = u8regsno * 2;
    uint8_t count = 3;

    for (i = u8StartAdd; i < u8StartAdd + u8regsno; i++)
    {
        buf[ count ] = highByte(regs[i]);
        count++;
        buf[ count ] = lowByte(regs[i]);
        count++;
    }
    return sendTxBuffer( buf, count, bufsize );
}

/**
 * @brief
 * This method processes function 5
 * This method writes a value assigned by the master to a single bit
 *
 * @return count Response to master length
 * @ingroup discrete
 */
int8_t Modbus::process_FC5( uint16_t *regs, uint8_t /*u8size*/, uint8_t* buf, uint8_t bufsize )
{
    uint8_t u8currentRegister, u8currentBit;
    uint16_t u16coil = word( buf[ ADD_HI ], buf[ ADD_LO ] );

    // point to the register and its bit
    u8currentRegister = (uint8_t) (u16coil / 16);
    u8currentBit = (uint8_t) (u16coil % 16);

    // write to coil
    bitWrite(
        regs[ u8currentRegister ],
        u8currentBit,
        buf[ NB_HI ] == 0xff );


    // send answer to master
    return sendTxBuffer( buf, 6, bufsize );
}

/**
 * @brief
 * This method processes function 6
 * This method writes a value assigned by the master to a single word
 *
 * @return count Response to master length
 * @ingroup register
 */
int8_t Modbus::process_FC6( uint16_t *regs, uint8_t /*u8size*/, uint8_t* buf, uint8_t bufsize )
{

    uint8_t u8add = word( buf[ ADD_HI ], buf[ ADD_LO ] );
    uint16_t u16val = word( buf[ NB_HI ], buf[ NB_LO ] );

    regs[ u8add ] = u16val;

    // keep the same header
    return sendTxBuffer( buf, RESPONSE_SIZE, bufsize );
}

/**
 * @brief
 * This method processes function 15
 * This method writes a bit array assigned by the master
 *
 * @return count Response to master length
 * @ingroup discrete
 */
int8_t Modbus::process_FC15( uint16_t *regs, uint8_t /*u8size*/, uint8_t* buf, uint8_t bufsize )
{
    uint8_t u8currentRegister, u8currentBit, u8frameByte, u8bitsno;
    uint16_t u16currentCoil, u16coil;
    boolean bTemp;

    // get the first and last coil from the message
    uint16_t u16StartCoil = word( buf[ ADD_HI ], buf[ ADD_LO ] );
    uint16_t u16Coilno = word( buf[ NB_HI ], buf[ NB_LO ] );


    // read each coil from the register map and put its value inside the outcoming message
    u8bitsno = 0;
    u8frameByte = 7;
    for (u16currentCoil = 0; u16currentCoil < u16Coilno; u16currentCoil++)
    {

        u16coil = u16StartCoil + u16currentCoil;
        u8currentRegister = (uint8_t) (u16coil / 16);
        u8currentBit = (uint8_t) (u16coil % 16);

        bTemp = bitRead(
                    buf[ u8frameByte ],
                    u8bitsno );

        bitWrite(
            regs[ u8currentRegister ],
            u8currentBit,
            bTemp );

        u8bitsno ++;

        if (u8bitsno > 7)
        {
            u8bitsno = 0;
            u8frameByte++;
        }
    }

    // send outcoming message
    // it's just a copy of the incomping frame until 6th byte
    return sendTxBuffer( buf, 6, bufsize );
}

/**
 * @brief
 * This method processes function 16
 * This method writes a word array assigned by the master
 *
 * @return count Response to master length
 * @ingroup register
 */
int8_t Modbus::process_FC16( uint16_t *regs, uint8_t /*u8size*/, uint8_t* buf, uint8_t bufsize )
{
    uint8_t u8StartAdd = buf[ ADD_HI ] << 8 | buf[ ADD_LO ];
    uint8_t u8regsno = buf[ NB_HI ] << 8 | buf[ NB_LO ];
    uint8_t i;
    uint16_t temp;

    // build header
    buf[ NB_HI ]   = 0;
    buf[ NB_LO ]   = u8regsno;

    // write registers
    for (i = 0; i < u8regsno; i++)
    {
        temp = word(
                   buf[ (BYTE_CNT + 1) + i * 2 ],
                   buf[ (BYTE_CNT + 2) + i * 2 ]);

        regs[ u8StartAdd + i ] = temp;
    }
    return sendTxBuffer( buf, RESPONSE_SIZE, bufsize );
}
<|MERGE_RESOLUTION|>--- conflicted
+++ resolved
@@ -1,1325 +1,1321 @@
-/**
- * @file 	ModbusRtu.h
- * @version     1.21
- * @date        2016.02.21
- * @author 	Samuel Marco i Armengol
- * @contact     sammarcoarmengol@gmail.com
- * @contribution Helium6072
- * @contribution gabrielsan
- *
- * @description
- *  Arduino library for communicating with Modbus devices
- *  over RS232/USB/485 via RTU protocol.
- *
- *  Further information:
- *  http://modbus.org/
- *  http://modbus.org/docs/Modbus_over_serial_line_V1_02.pdf
- *
- * @license
- *  This library is free software; you can redistribute it and/or
- *  modify it under the terms of the GNU Lesser General Public
- *  License as published by the Free Software Foundation; version
- *  2.1 of the License.
- *
- *  This library is distributed in the hope that it will be useful,
- *  but WITHOUT ANY WARRANTY; without even the implied warranty of
- *  MERCHANTABILITY or FITNESS FOR A PARTICULAR PURPOSE.  See the GNU
- *  Lesser General Public License for more details.
- *
- *  You should have received a copy of the GNU Lesser General Public
- *  License along with this library; if not, write to the Free Software
- *  Foundation, Inc., 51 Franklin St, Fifth Floor, Boston, MA  02110-1301  USA
- *
- * @defgroup setup Modbus Object Instantiation/Initialization
- * @defgroup loop Modbus Object Management
- * @defgroup buffer Modbus Buffer Management
- * @defgroup discrete Modbus Function Codes for Discrete Coils/Inputs
- * @defgroup register Modbus Function Codes for Holding/Input Registers
- *
- */
-
-#include <inttypes.h>
-#include "Arduino.h"
-
-
-/**
- * @struct modbus_t
- * @brief
- * Master query structure:
- * This includes all the necessary fields to make the Master generate a Modbus query.
- * A Master may keep several of these structures and send them cyclically or
- * use them according to program needs.
- */
-typedef struct
-{
-    uint8_t u8id;          /*!< Slave address between 1 and 247. 0 means broadcast */
-    uint8_t u8fct;         /*!< Function code: 1, 2, 3, 4, 5, 6, 15 or 16 */
-    uint16_t u16RegAdd;    /*!< Address of the first register to access at slave/s */
-    uint16_t u16CoilsNo;   /*!< Number of coils or registers to access */
-    uint16_t *au16reg;     /*!< Pointer to memory image in master */
-}
-modbus_t;
-
-enum
-{
-    RESPONSE_SIZE = 6,
-    EXCEPTION_SIZE = 3,
-    CHECKSUM_SIZE = 2
-};
-
-/**
- * @enum MESSAGE
- * @brief
- * Indexes to telegram frame positions
- */
-enum MESSAGE
-{
-    ID                             = 0, //!< ID field
-    FUNC, //!< Function code position
-    ADD_HI, //!< Address high byte
-    ADD_LO, //!< Address low byte
-    NB_HI, //!< Number of coils or registers high byte
-    NB_LO, //!< Number of coils or registers low byte
-    BYTE_CNT  //!< byte counter
-};
-
-/**
- * @enum MB_FC
- * @brief
- * Modbus function codes summary.
- * These are the implement function codes either for Master or for Slave.
- *
- * @see also fctsupported
- * @see also modbus_t
- */
-enum MB_FC
-{
-    MB_FC_NONE                     = 0,   /*!< null operator */
-    MB_FC_READ_COILS               = 1,	/*!< FCT=1 -> read coils or digital outputs */
-    MB_FC_READ_DISCRETE_INPUT      = 2,	/*!< FCT=2 -> read digital inputs */
-    MB_FC_READ_REGISTERS           = 3,	/*!< FCT=3 -> read registers or analog outputs */
-    MB_FC_READ_INPUT_REGISTER      = 4,	/*!< FCT=4 -> read analog inputs */
-    MB_FC_WRITE_COIL               = 5,	/*!< FCT=5 -> write single coil or output */
-    MB_FC_WRITE_REGISTER           = 6,	/*!< FCT=6 -> write single register */
-    MB_FC_WRITE_MULTIPLE_COILS     = 15,	/*!< FCT=15 -> write multiple coils or outputs */
-    MB_FC_WRITE_MULTIPLE_REGISTERS = 16	/*!< FCT=16 -> write multiple registers */
-};
-
-enum COM_STATES
-{
-    COM_IDLE                     = 0,
-    COM_WAITING                  = 1
-
-};
-
-enum ERR_LIST
-{
-    ERR_NOT_MASTER                = -1,
-    ERR_POLLING                   = -2,
-    ERR_BUFF_OVERFLOW             = -3,
-    ERR_BAD_CRC                   = -4,
-    ERR_EXCEPTION                 = -5
-};
-
-enum
-{
-    NO_REPLY = 255,
-    EXC_FUNC_CODE = 1,
-    EXC_ADDR_RANGE = 2,
-    EXC_REGS_QUANT = 3,
-    EXC_EXECUTE = 4
-};
-
-const unsigned char fctsupported[] =
-{
-    MB_FC_READ_COILS,
-    MB_FC_READ_DISCRETE_INPUT,
-    MB_FC_READ_REGISTERS,
-    MB_FC_READ_INPUT_REGISTER,
-    MB_FC_WRITE_COIL,
-    MB_FC_WRITE_REGISTER,
-    MB_FC_WRITE_MULTIPLE_COILS,
-    MB_FC_WRITE_MULTIPLE_REGISTERS
-};
-
-#define T35  5
-#define  MAX_BUFFER  64	//!< maximum size for the communication buffer in bytes
-
-/**
- * @class Modbus
- * @brief
- * Arduino class library for communicating with Modbus devices over
- * USB/RS232/485 (via RTU protocol).
- */
-class Modbus
-{
-private:
-    Stream *port; //!< Pointer to Stream class object (Either HardwareSerial or SoftwareSerial)
-    uint8_t u8id; //!< 0=master, 1..247=slave number
-    uint8_t u8txenpin; //!< flow control pin: 0=USB or RS-232 mode, >1=RS-485 mode
-    uint8_t u8state;
-    uint8_t u8lastError;
-    uint8_t u8lastRec;
-    uint16_t *au16regs;
-    uint16_t u16InCnt, u16OutCnt, u16errCnt;
-    uint16_t u16timeOut;
-    uint32_t u32time, u32timeOut, u32overTime;
-    uint8_t u8regsize;
-
-    int8_t sendTxBuffer( uint8_t* buf, uint8_t count, uint8_t size );
-    int8_t getRxBuffer( uint8_t* buf, uint8_t count );
-    uint16_t calcCRC( const uint8_t* data, uint8_t len );
-    uint8_t validateAnswer( const uint8_t* buf, uint8_t count );
-    uint8_t validateRequest( const uint8_t* buf, uint8_t count );
-    void get_FC1( const uint8_t* buf, uint8_t count );
-    void get_FC3( const uint8_t* buf, uint8_t count );
-    int8_t process_FC1( uint16_t *regs, uint8_t u8size, uint8_t* buf, uint8_t bufsize );
-    int8_t process_FC3( uint16_t *regs, uint8_t u8size, uint8_t* buf, uint8_t bufsize );
-    int8_t process_FC5( uint16_t *regs, uint8_t u8size, uint8_t* buf, uint8_t bufsize );
-    int8_t process_FC6( uint16_t *regs, uint8_t u8size, uint8_t* buf, uint8_t bufsize );
-    int8_t process_FC15( uint16_t *regs, uint8_t u8size, uint8_t* buf, uint8_t bufsize );
-    int8_t process_FC16( uint16_t *regs, uint8_t u8size, uint8_t* buf, uint8_t bufsize );
-    int8_t buildException( uint8_t u8exception, uint8_t* buf, uint8_t size ); // build exception message
-
-public:
-    Modbus(uint8_t u8id, Stream& port, uint8_t u8txenpin =0);
-
-    void start();
-    void setTimeOut( uint16_t u16timeOut); //!<write communication watch-dog timer
-    uint16_t getTimeOut(); //!<get communication watch-dog timer value
-    boolean getTimeOutState(); //!<get communication watch-dog timer state
-    int8_t query( modbus_t telegram ); //!<only for master
-    int8_t poll(); //!<cyclic poll for master
-    int8_t poll( uint16_t *regs, uint8_t u8size ); //!<cyclic poll for slave
-    uint16_t getInCnt(); //!<number of incoming messages
-    uint16_t getOutCnt(); //!<number of outcoming messages
-    uint16_t getErrCnt(); //!<error counter
-    uint8_t getID(); //!<get slave ID between 1 and 247
-    uint8_t getState();
-    uint8_t getLastError(); //!<get last error message
-    void setID( uint8_t u8id ); //!<write new ID for the slave
-    void setTxendPinOverTime( uint32_t u32overTime );
-    void end(); //!<finish any communication and release serial communication port
-
-    //
-    // Deprecated functions
-
-    // Deprecated: Use constructor: "Modbus m(0,Serial,0)" instead.
-    Modbus(uint8_t u8id=0, uint8_t u8serno=0, uint8_t u8txenpin=0) __attribute__((deprecated));
-
-    // Deprecated: Use "start()" instead.
-    template<typename T_Stream>
-    void begin(T_Stream* port_, long u32speed_) __attribute__((deprecated));
-
-    // Deprecated: Use "start()" instead.
-    template<typename T_Stream>
-    void begin(T_Stream* port_, long u32speed_, uint8_t u8txenpin_) __attribute__((deprecated));
-
-    // Deprecated: Use "start()" instead.
-    void begin(long u32speed = 19200) __attribute__((deprecated));
-};
-
-/* _____PUBLIC FUNCTIONS_____________________________________________________ */
-
-/**
- * @brief
- * Constructor for a Master/Slave.
- *
- * For hardware serial through USB/RS232C/RS485 set port to Serial, Serial1,
- * Serial2, or Serial3. (Numbered hardware serial ports are only available on
- * some boards.)
- *
- * For software serial through RS232C/RS485 set port to a SoftwareSerial object
- * that you have already constructed.
- *
- * ModbusRtu needs a pin for flow control only for RS485 mode. Pins 0 and 1
- * cannot be used.
- *
- * First call begin() on your serial port, and then start up ModbusRtu by
- * calling start(). You can choose the line speed and other port parameters
- * by passing the appropriate values to the port's begin() function.
- *
- * @param u8id   node address 0=master, 1..247=slave
- * @param port   serial port used
- * @param u8txenpin pin for txen RS-485 (=0 means USB/RS232C mode)
- * @ingroup setup
- */
-Modbus::Modbus(uint8_t u8id, Stream& port, uint8_t u8txenpin)
-{
-    this->port = &port;
-    this->u8id = u8id;
-    this->u8txenpin = u8txenpin;
-    this->u16timeOut = 1000;
-    this->u32overTime = 0;
-}
-
-
-/**
- * @brief
- * DEPRECATED constructor for a Master/Slave.
- *
- * THIS CONSTRUCTOR IS ONLY PROVIDED FOR BACKWARDS COMPATIBILITY.
- * USE Modbus(uint8_t, T_Stream&, uint8_t) INSTEAD.
- *
- * @param u8id   node address 0=master, 1..247=slave
- * @param u8serno  serial port used 0..3 (ignored for software serial)
- * @param u8txenpin pin for txen RS-485 (=0 means USB/RS232C mode)
- * @ingroup setup
- * @overload Modbus::Modbus(uint8_t u8id, T_Stream& port, uint8_t u8txenpin)
- */
-Modbus::Modbus(uint8_t u8id, uint8_t u8serno, uint8_t u8txenpin)
-{
-    this->u8id = u8id;
-    this->u8txenpin = u8txenpin;
-    this->u16timeOut = 1000;
-    this->u32overTime = 0;
-
-    switch( u8serno )
-    {
-#if defined(UBRR1H)
-    case 1:
-        port = &Serial1;
-        break;
-#endif
-
-#if defined(UBRR2H)
-    case 2:
-        port = &Serial2;
-        break;
-#endif
-
-#if defined(UBRR3H)
-    case 3:
-        port = &Serial3;
-        break;
-#endif
-    case 0:
-    default:
-        port = &Serial;
-        break;
-    }
-}
-
-
-/**
- * @brief
- * Start-up class object.
- *
- * Call this AFTER calling begin() on the serial port, typically within setup().
- *
- * (If you call this function, then you should NOT call any of
- * ModbusRtu's own begin() functions.)
- *
- * @ingroup setup
- */
-void Modbus::start()
-{
-    if (u8txenpin > 1)   // pin 0 & pin 1 are reserved for RX/TX
-    {
-        // return RS485 transceiver to transmit mode
-        pinMode(u8txenpin, OUTPUT);
-        digitalWrite(u8txenpin, LOW);
-    }
-
-    while(port->read() >= 0);
-    u8lastRec = 0;
-    u16InCnt = u16OutCnt = u16errCnt = 0;
-}
-
-
-/**
- * @brief
- * DEPRECATED Install a serial port, begin() it, and start ModbusRtu.
- *
- * ONLY PROVIDED FOR BACKWARDS COMPATIBILITY.
- * USE Serial.begin(<baud rate>); FOLLOWED BY Modbus.start() INSTEAD.
- *
- * @param install_port pointer to SoftwareSerial or HardwareSerial class object
- * @param u32speed     baud rate, in standard increments (300..115200)
- * @ingroup setup
- */
-template<typename T_Stream>
-void Modbus::begin(T_Stream* install_port, long u32speed)
-{
-    port = install_port;
-    install_port->begin(u32speed);
-    start();
-}
-
-
-/**
- * @brief
- * DEPRECATED. Install a serial port, begin() it, and start ModbusRtu.
- *
- * ONLY PROVIDED FOR BACKWARDS COMPATIBILITY.
- * USE Serial.begin(<baud rate>); FOLLOWED BY Modbus.start() INSTEAD.
- *
- * @param install_port  pointer to SoftwareSerial or HardwareSerial class object
- * @param u32speed      baud rate, in standard increments (300..115200)
- * @param u8txenpin     pin for txen RS-485 (=0 means USB/RS232C mode)
- * @ingroup setup
- */
-template<typename T_Stream>
-void Modbus::begin(T_Stream* install_port, long u32speed, uint8_t u8txenpin)
-{
-    this->u8txenpin = u8txenpin;
-    this->port = install_port;
-    install_port->begin(u32speed);
-    start();
-}
-
-
-/**
- * @brief
- * DEPRECATED. begin() hardware serial port and start ModbusRtu.
- *
- * ONLY PROVIDED FOR BACKWARDS COMPATIBILITY.
- * USE Serial.begin(<baud rate>); FOLLOWED BY Modbus.start() INSTEAD.
- *
- * @see http://arduino.cc/en/Serial/Begin#.Uy4CJ6aKlHY
- * @param speed   baud rate, in standard increments (300..115200). Default=19200
- * @ingroup setup
- */
-void Modbus::begin(long u32speed)
-{
-    // !!Can ONLY do this if port ACTUALLY IS a HardwareSerial object!!
-    static_cast<HardwareSerial*>(port)->begin(u32speed);
-    start();
-}
-
-
-/**
- * @brief
- * Method to write a new slave ID address
- *
- * @param 	u8id	new slave address between 1 and 247
- * @ingroup setup
- */
-void Modbus::setID( uint8_t u8id)
-{
-    if (( u8id != 0) && (u8id <= 247))
-    {
-        this->u8id = u8id;
-    }
-}
-
-/**
- * @brief
- * Method to write the overtime count for txend pin.
- * It waits until count reaches 0 after the transfer is done.
- * With this, you can extend the time between txempty and
- * the falling edge if needed.
- *
- * @param 	uint32_t	overtime count for txend pin
- * @ingroup setup
- */
-void Modbus::setTxendPinOverTime( uint32_t u32overTime )
-{
-    this->u32overTime = u32overTime;
-}
-
-/**
- * @brief
- * Method to read current slave ID address
- *
- * @return u8id	current slave address between 1 and 247
- * @ingroup setup
- */
-uint8_t Modbus::getID()
-{
-    return this->u8id;
-}
-
-/**
- * @brief
- * Initialize time-out parameter
- *
- * Call once class has been instantiated, typically within setup().
- * The time-out timer is reset each time that there is a successful communication
- * between Master and Slave. It works for both.
- *
- * @param time-out value (ms)
- * @ingroup setup
- */
-void Modbus::setTimeOut( uint16_t u16timeOut)
-{
-    this->u16timeOut = u16timeOut;
-}
-
-/**
- * @brief
- * Return communication Watchdog state.
- * It could be usefull to reset outputs if the watchdog is fired.
- *
- * @return TRUE if millis() > u32timeOut
- * @ingroup loop
- */
-boolean Modbus::getTimeOutState()
-{
-    return ((unsigned long)(millis() -u32timeOut) > (unsigned long)u16timeOut);
-}
-
-/**
- * @brief
- * Get input messages counter value
- * This can be useful to diagnose communication
- *
- * @return input messages counter
- * @ingroup buffer
- */
-uint16_t Modbus::getInCnt()
-{
-    return u16InCnt;
-}
-
-/**
- * @brief
- * Get transmitted messages counter value
- * This can be useful to diagnose communication
- *
- * @return transmitted messages counter
- * @ingroup buffer
- */
-uint16_t Modbus::getOutCnt()
-{
-    return u16OutCnt;
-}
-
-/**
- * @brief
- * Get errors counter value
- * This can be useful to diagnose communication
- *
- * @return errors counter
- * @ingroup buffer
- */
-uint16_t Modbus::getErrCnt()
-{
-    return u16errCnt;
-}
-
-/**
- * Get modbus master state
- *
- * @return = 0 IDLE, = 1 WAITING FOR ANSWER
- * @ingroup buffer
- */
-uint8_t Modbus::getState()
-{
-    return u8state;
-}
-
-/**
- * Get the last error in the protocol processor
- *
- * @returnreturn   NO_REPLY = 255      Time-out
- * @return   EXC_FUNC_CODE = 1   Function code not available
- * @return   EXC_ADDR_RANGE = 2  Address beyond available space for Modbus registers
- * @return   EXC_REGS_QUANT = 3  Coils or registers number beyond the available space
- * @ingroup buffer
- */
-uint8_t Modbus::getLastError()
-{
-    return u8lastError;
-}
-
-/**
- * @brief
- * *** Only Modbus Master ***
- * Generate a query to an slave with a modbus_t telegram structure
- * The Master must be in COM_IDLE mode. After it, its state would be COM_WAITING.
- * This method has to be called only in loop() section.
- *
- * @see modbus_t
- * @param modbus_t  modbus telegram structure (id, fct, ...)
- * @ingroup loop
- * @todo finish function 15
- */
-int8_t Modbus::query( modbus_t telegram )
-{
-    uint8_t u8regsno, u8bytesno;
-    if (u8id!=0) return -2;
-    if (u8state != COM_IDLE) return -1;
-
-    if ((telegram.u8id==0) || (telegram.u8id>247)) return -3;
-
-    au16regs = telegram.au16reg;
-
-    // The buffer into which we will write the query.
-    uint8_t au8Buffer[MAX_BUFFER];
-    uint8_t u8BufferSize;
-
-    // telegram header
-    au8Buffer[ ID ]         = telegram.u8id;
-    au8Buffer[ FUNC ]       = telegram.u8fct;
-    au8Buffer[ ADD_HI ]     = highByte(telegram.u16RegAdd );
-    au8Buffer[ ADD_LO ]     = lowByte( telegram.u16RegAdd );
-
-    switch( telegram.u8fct )
-    {
-    case MB_FC_READ_COILS:
-    case MB_FC_READ_DISCRETE_INPUT:
-    case MB_FC_READ_REGISTERS:
-    case MB_FC_READ_INPUT_REGISTER:
-        au8Buffer[ NB_HI ]      = highByte(telegram.u16CoilsNo );
-        au8Buffer[ NB_LO ]      = lowByte( telegram.u16CoilsNo );
-        u8BufferSize = 6;
-        break;
-    case MB_FC_WRITE_COIL:
-        au8Buffer[ NB_HI ]      = ((au16regs[0] > 0) ? 0xff : 0);
-        au8Buffer[ NB_LO ]      = 0;
-        u8BufferSize = 6;
-        break;
-    case MB_FC_WRITE_REGISTER:
-        au8Buffer[ NB_HI ]      = highByte(au16regs[0]);
-        au8Buffer[ NB_LO ]      = lowByte(au16regs[0]);
-        u8BufferSize = 6;
-        break;
-    case MB_FC_WRITE_MULTIPLE_COILS: // TODO: implement "sending coils"
-        u8regsno = telegram.u16CoilsNo / 16;
-        u8bytesno = u8regsno * 2;
-        if ((telegram.u16CoilsNo % 16) != 0)
-        {
-            u8bytesno++;
-            u8regsno++;
-        }
-
-        au8Buffer[ NB_HI ]      = highByte(telegram.u16CoilsNo );
-        au8Buffer[ NB_LO ]      = lowByte( telegram.u16CoilsNo );
-        au8Buffer[ BYTE_CNT ]    = u8bytesno;
-        u8BufferSize = 7;
-
-        for (uint16_t i = 0; i < u8bytesno; i++)
-        {
-            if(i%2)
-            {
-                au8Buffer[ u8BufferSize ] = lowByte( au16regs[ i/2 ] );
-            }
-            else
-            {
-                au8Buffer[ u8BufferSize ] = highByte( au16regs[ i/2] );
-            }          
-            u8BufferSize++;
-        }
-        break;
-
-    case MB_FC_WRITE_MULTIPLE_REGISTERS:
-        au8Buffer[ NB_HI ]      = highByte(telegram.u16CoilsNo );
-        au8Buffer[ NB_LO ]      = lowByte( telegram.u16CoilsNo );
-        au8Buffer[ BYTE_CNT ]    = (uint8_t) ( telegram.u16CoilsNo * 2 );
-        u8BufferSize = 7;
-
-        for (uint16_t i=0; i< telegram.u16CoilsNo; i++)
-        {
-            au8Buffer[ u8BufferSize ] = highByte( au16regs[ i ] );
-            u8BufferSize++;
-            au8Buffer[ u8BufferSize ] = lowByte( au16regs[ i ] );
-            u8BufferSize++;
-        }
-        break;
-    }
-
-    sendTxBuffer( au8Buffer, u8BufferSize, MAX_BUFFER );
-    u8state = COM_WAITING;
-    u8lastError = 0;
-    return 0;
-}
-
-/**
- * @brief *** Only for Modbus Master ***
- * This method checks if there is any incoming answer if pending.
- * If there is no answer, it would change Master state to COM_IDLE.
- * This method must be called only at loop section.
- * Avoid any delay() function.
- *
- * Any incoming data would be redirected to au16regs pointer,
- * as defined in its modbus_t query telegram.
- *
- * @params	nothing
- * @return errors counter
- * @ingroup loop
- */
-int8_t Modbus::poll()
-{
-    // check if there is any incoming frame
-	uint8_t u8current;
-    u8current = port->available();
-
-    if ((unsigned long)(millis() -u32timeOut) > (unsigned long)u16timeOut)
-    {
-        u8state = COM_IDLE;
-        u8lastError = NO_REPLY;
-        u16errCnt++;
-        return 0;
-    }
-
-    if (u8current == 0) return 0;
-
-    // check T35 after frame end or still no frame end
-    if (u8current != u8lastRec)
-    {
-        u8lastRec = u8current;
-        u32time = millis();
-        return 0;
-    }
-    if ((unsigned long)(millis() -u32time) < (unsigned long)T35) return 0;
-
-    // transfer Serial buffer frame to a local buffer.
-    u8lastRec = 0;
-    uint8_t au8Buffer[MAX_BUFFER];
-    int8_t i8bytes_read = getRxBuffer( au8Buffer, MAX_BUFFER );
-    if (i8bytes_read < 6) //7 was incorrect for functions 1 and 2 the smallest frame could be 6 bytes long
-    {
-        u8state = COM_IDLE;
-        u16errCnt++;
-        return i8bytes_read; // ?? Why are we returning this?
-    }
-    uint8_t u8BufferSize = i8bytes_read;
-
-    // validate message: id, CRC, FCT, exception
-    uint8_t u8exception = validateAnswer( au8Buffer, u8BufferSize );
-    if (u8exception != 0)
-    {
-        u8state = COM_IDLE;
-        return u8exception;
-    }
-
-    // process answer
-    switch( au8Buffer[ FUNC ] )
-    {
-    case MB_FC_READ_COILS:
-    case MB_FC_READ_DISCRETE_INPUT:
-        // call get_FC1 to transfer the incoming message to au16regs buffer
-        get_FC1( au8Buffer, u8BufferSize );
-        break;
-    case MB_FC_READ_INPUT_REGISTER:
-    case MB_FC_READ_REGISTERS :
-        // call get_FC3 to transfer the incoming message to au16regs buffer
-        get_FC3( au8Buffer, u8BufferSize );
-        break;
-    case MB_FC_WRITE_COIL:
-    case MB_FC_WRITE_REGISTER :
-    case MB_FC_WRITE_MULTIPLE_COILS:
-    case MB_FC_WRITE_MULTIPLE_REGISTERS :
-        // nothing to do
-        break;
-    default:
-        break;
-    }
-    u8state = COM_IDLE;
-    return u8BufferSize;
-}
-
-/**
- * @brief
- * *** Only for Modbus Slave ***
- * This method checks if there is any incoming query
- * Afterwards, it would shoot a validation routine plus a register query
- * Avoid any delay() function !!!!
- * After a successful frame between the Master and the Slave, the time-out timer is reset.
- *
- * @param *regs  register table for communication exchange
- * @param u8size  size of the register table
- * @return 0 if no query, 1..4 if communication error, >4 if correct query processed
- * @ingroup loop
- */
-int8_t Modbus::poll( uint16_t *regs, uint8_t u8size )
-{
-
-    au16regs = regs;
-    u8regsize = u8size;
-	uint8_t u8current;
-
-
-    // check if there is any incoming frame
-    u8current = port->available();
-
-    if (u8current == 0) return 0;
-
-    // check T35 after frame end or still no frame end
-    if (u8current != u8lastRec)
-    {
-        u8lastRec = u8current;
-        u32time = millis();
-        return 0;
-    }
-    if ((unsigned long)(millis() -u32time) < (unsigned long)T35) return 0;
-
-    u8lastRec = 0;
-    uint8_t au8Buffer[MAX_BUFFER];
-    int8_t i8bytes_read = getRxBuffer( au8Buffer, MAX_BUFFER );
-    u8lastError = i8bytes_read;
-    if (i8bytes_read < 7)
-    {
-        return i8bytes_read;
-    }
-    uint8_t u8BufferSize = i8bytes_read;
-
-    // check slave id
-    if (au8Buffer[ ID ] != u8id) return 0;
-
-    // validate message: CRC, FCT, address and size
-    uint8_t u8exception = validateRequest( au8Buffer, u8BufferSize );
-    if (u8exception > 0)
-    {
-        if (u8exception != NO_REPLY)
-        {
-            u8BufferSize = buildException( u8exception, au8Buffer, MAX_BUFFER );
-            sendTxBuffer( au8Buffer, u8BufferSize, MAX_BUFFER );
-        }
-        u8lastError = u8exception;
-        return u8exception;
-    }
-
-    u32timeOut = millis();
-    u8lastError = 0;
-
-    // process message
-    switch( au8Buffer[ FUNC ] )
-    {
-    case MB_FC_READ_COILS:
-    case MB_FC_READ_DISCRETE_INPUT:
-        return process_FC1( regs, u8size, au8Buffer, MAX_BUFFER );
-        break;
-    case MB_FC_READ_INPUT_REGISTER:
-    case MB_FC_READ_REGISTERS :
-        return process_FC3( regs, u8size, au8Buffer, MAX_BUFFER );
-        break;
-    case MB_FC_WRITE_COIL:
-        return process_FC5( regs, u8size, au8Buffer, MAX_BUFFER );
-        break;
-    case MB_FC_WRITE_REGISTER :
-        return process_FC6( regs, u8size, au8Buffer, MAX_BUFFER );
-        break;
-    case MB_FC_WRITE_MULTIPLE_COILS:
-        return process_FC15( regs, u8size, au8Buffer, MAX_BUFFER );
-        break;
-    case MB_FC_WRITE_MULTIPLE_REGISTERS :
-        return process_FC16( regs, u8size, au8Buffer, MAX_BUFFER );
-        break;
-    default:
-        break;
-    }
-    return i8bytes_read;
-}
-
-/* _____PRIVATE FUNCTIONS_____________________________________________________ */
-
-/**
- * @brief
- * This method moves Serial buffer data to out local buffer.
- *
- * @param buf     buffer into which the message should be read.
- * @param count   length of data buffer, in bytes.
- * @return buffer message length if OK,
- *                  ERR_BUFF_OVERFLOW if message is larger than size
- * @ingroup buffer
- */
-int8_t Modbus::getRxBuffer( uint8_t* buf, uint8_t count )
-{
-    if (u8txenpin > 1)
-        digitalWrite( u8txenpin, LOW );
-
-    u16InCnt++;
-    uint8_t i = 0;
-    while ( port->available() )
-    {
-        if (i >= count)
-        {
-            // Discard the remaining incoming data.
-            while(port->read() >= 0);
-            u16errCnt++;
-            return ERR_BUFF_OVERFLOW;
-        }
-        buf[ i ] = port->read();
-        i ++;
-    }
-
-    return i;
-}
-
-/**
- * @brief
- * This method transmits au8Buffer to Serial line.
- * Only if u8txenpin != 0, there is a flow handling in order to keep
- * the RS485 transceiver in output state as long as the message is being sent.
- * This is done with UCSRxA register.
- * The CRC is appended to the buffer before starting to send it. The new
- * length of the buffer is returned, or ERR_BUFF_OVERFLOW if the buffer is
- * too short.
- *
- * @param  buf     data buffer.
- * @param  count   message length.
- * @param  size    capacity of buffer in bytes.
- * @return         message length, or ERR_BUFF_OVERFLOW
- * @ingroup buffer
- */
-int8_t Modbus::sendTxBuffer( uint8_t* buf, uint8_t count, uint8_t size )
-{
-    // append CRC to message
-    if (count+2 > size)
-    {
-        return ERR_BUFF_OVERFLOW;
-    }
-    uint16_t u16crc = calcCRC( buf, count );
-    buf[ count ] = u16crc >> 8;
-    count++;
-    buf[ count ] = u16crc & 0x00ff;
-    count++;
-
-    if (u8txenpin > 1)
-    {
-        // set RS485 transceiver to transmit mode
-        digitalWrite( u8txenpin, HIGH );
-    }
-
-    // transfer buffer to serial line
-    port->write( buf, count );
-
-    if (u8txenpin > 1)
-    {
-        // must wait transmission end before changing pin state
-        // soft serial does not need it since it is blocking
-        // ...but the implementation in SoftwareSerial does nothing
-        // anyway, so no harm in calling it.
-        port->flush();
-        // return RS485 transceiver to receive mode
-        volatile uint32_t u32overTimeCountDown = u32overTime;
-        while ( u32overTimeCountDown-- > 0);
-        digitalWrite( u8txenpin, LOW );
-    }
-    while(port->read() >= 0);
-
-    // set time-out for master
-    u32timeOut = millis();
-
-    // increase message counter
-    u16OutCnt++;
-
-    return count;
-}
-
-/**
- * @brief
- * This method calculates CRC
- *
- * @return uint16_t calculated CRC value for the message
- * @ingroup buffer
- */
-uint16_t Modbus::calcCRC(const uint8_t* data, uint8_t len)
-{
-    unsigned int temp, temp2, flag;
-    temp = 0xFFFF;
-    for (unsigned char i = 0; i < len; i++)
-    {
-        temp = temp ^ data[i];
-        for (unsigned char j = 1; j <= 8; j++)
-        {
-            flag = temp & 0x0001;
-            temp >>=1;
-            if (flag)
-                temp ^= 0xA001;
-        }
-    }
-    // Reverse byte order.
-    temp2 = temp >> 8;
-    temp = (temp << 8) | temp2;
-    temp &= 0xFFFF;
-    // the returned value is already swapped
-    // crcLo byte is first & crcHi byte is last
-    return temp;
-}
-
-/**
- * @brief
- * This method validates slave incoming messages
- *
- * @return 0 if OK, EXCEPTION if anything fails
- * @ingroup buffer
- */
-uint8_t Modbus::validateRequest( const uint8_t* buf, uint8_t count )
-{
-    // check message crc vs calculated crc
-    uint16_t u16MsgCRC =
-        ((buf[count - 2] << 8)
-         | buf[count - 1]); // combine the crc Low & High bytes
-    if ( calcCRC( buf, count-2 ) != u16MsgCRC )
-    {
-        u16errCnt ++;
-        return NO_REPLY;
-    }
-
-    // check fct code
-    boolean isSupported = false;
-    for (uint8_t i = 0; i< sizeof( fctsupported ); i++)
-    {
-        if (fctsupported[i] == buf[FUNC])
-        {
-            isSupported = 1;
-            break;
-        }
-    }
-    if (!isSupported)
-    {
-        u16errCnt ++;
-        return EXC_FUNC_CODE;
-    }
-
-    // check start address & nb range
-    uint16_t u16regs = 0;
-    uint8_t u8regs;
-    switch ( buf[ FUNC ] )
-    {
-    case MB_FC_READ_COILS:
-    case MB_FC_READ_DISCRETE_INPUT:
-    case MB_FC_WRITE_MULTIPLE_COILS:
-        u16regs = word( buf[ ADD_HI ], buf[ ADD_LO ]) / 16;
-        u16regs += word( buf[ NB_HI ], buf[ NB_LO ]) /16;
-        u8regs = (uint8_t) u16regs;
-        if (u8regs > u8regsize) return EXC_ADDR_RANGE;
-        break;
-    case MB_FC_WRITE_COIL:
-        u16regs = word( buf[ ADD_HI ], buf[ ADD_LO ]) / 16;
-        u8regs = (uint8_t) u16regs;
-        if (u8regs > u8regsize) return EXC_ADDR_RANGE;
-        break;
-    case MB_FC_WRITE_REGISTER :
-        u16regs = word( buf[ ADD_HI ], buf[ ADD_LO ]);
-        u8regs = (uint8_t) u16regs;
-        if (u8regs > u8regsize) return EXC_ADDR_RANGE;
-        break;
-    case MB_FC_READ_REGISTERS :
-    case MB_FC_READ_INPUT_REGISTER :
-    case MB_FC_WRITE_MULTIPLE_REGISTERS :
-        u16regs = word( buf[ ADD_HI ], buf[ ADD_LO ]);
-        u16regs += word( buf[ NB_HI ], buf[ NB_LO ]);
-        u8regs = (uint8_t) u16regs;
-        if (u8regs > u8regsize) return EXC_ADDR_RANGE;
-        break;
-    }
-    return 0; // OK, no exception code thrown
-}
-
-/**
- * @brief
- * This method validates master incoming messages
- *
- * @return 0 if OK, EXCEPTION if anything fails
- * @ingroup buffer
- */
-uint8_t Modbus::validateAnswer( const uint8_t* buf, uint8_t count )
-{
-    // check message crc vs calculated crc
-    uint16_t u16MsgCRC =
-        ((buf[count - 2] << 8)
-         | buf[count - 1]); // combine the crc Low & High bytes
-    if ( calcCRC( buf, count-2 ) != u16MsgCRC )
-    {
-        u16errCnt ++;
-        return NO_REPLY;
-    }
-
-    // check exception
-    if ((buf[ FUNC ] & 0x80) != 0)
-    {
-        u16errCnt ++;
-        return ERR_EXCEPTION;
-    }
-
-    // check fct code
-    boolean isSupported = false;
-    for (uint8_t i = 0; i< sizeof( fctsupported ); i++)
-    {
-        if (fctsupported[i] == buf[FUNC])
-        {
-            isSupported = 1;
-            break;
-        }
-    }
-    if (!isSupported)
-    {
-        u16errCnt ++;
-        return EXC_FUNC_CODE;
-    }
-
-    return 0; // OK, no exception code thrown
-}
-
-/**
- * @brief
- * This method builds an exception message
- *
- * @ingroup buffer
- */
-int8_t Modbus::buildException( uint8_t u8exception, uint8_t* buf, uint8_t size )
-{
-    uint8_t u8func = buf[ FUNC ];  // get the original FUNC code
-
-    buf[ ID ]      = u8id;
-    buf[ FUNC ]    = u8func + 0x80;
-    buf[ 2 ]       = u8exception;
-    return EXCEPTION_SIZE;
-}
-
-/**
- * This method processes functions 1 & 2 (for master)
- * This method puts the slave answer into master data buffer
- *
- * @ingroup register
- * TODO: finish its implementation
- */
-void Modbus::get_FC1( const uint8_t* buf, uint8_t count )
-{
-     uint8_t u8byte = 3;
-     for (uint8_t i=0; i< buf[2]; i++) {
-        
-        if(i%2)
-        {
-            au16regs[i/2]= word(buf[i+u8byte], lowByte(au16regs[i/2]));
-        }
-        else
-        {
-<<<<<<< HEAD
-            au16regs[i/2]= word(highByte(au16regs[i/2]), buf[i+u8byte]); 
-=======
-            au16regs[i/2]= word(0, au8Buffer[i+u8byte]); 
->>>>>>> 08bae2c4
-        }
-        
-     }
-}
-
-/**
- * This method processes functions 3 & 4 (for master)
- * This method puts the slave answer into master data buffer
- *
- * @ingroup register
- */
-void Modbus::get_FC3( const uint8_t* buf, uint8_t count )
-{
-    uint8_t u8byte, i;
-    u8byte = 3;
-
-    for (i=0; i< buf[ 2 ] /2; i++)
-    {
-        au16regs[ i ] = word(
-                            buf[ u8byte ],
-                            buf[ u8byte +1 ]);
-        u8byte += 2;
-    }
-}
-
-/**
- * @brief
- * This method processes functions 1 & 2
- * This method reads a bit array and transfers it to the master
- *
- * @return u8BufferSize Response to master length
- * @ingroup discrete
- */
-int8_t Modbus::process_FC1( uint16_t *regs, uint8_t /*u8size*/, uint8_t* buf, uint8_t bufsize )
-{
-    uint8_t u8currentRegister, u8currentBit, u8bytesno, u8bitsno;
-    uint16_t u16currentCoil, u16coil;
-
-    // get the first and last coil from the message
-    uint16_t u16StartCoil = word( buf[ ADD_HI ], buf[ ADD_LO ] );
-    uint16_t u16Coilno = word( buf[ NB_HI ], buf[ NB_LO ] );
-
-    // put the number of bytes in the outcoming message
-    u8bytesno = (uint8_t) (u16Coilno / 8);
-    if (u16Coilno % 8 != 0) u8bytesno ++;
-    buf[ ADD_HI ] = u8bytesno;
-    uint8_t count = ADD_LO;
-    buf[ count + u8bytesno - 1 ] = 0;
-
-    // read each coil from the register map and put its value inside the outcoming message
-    u8bitsno = 0;
-
-    // Clear all data bits in outgoing message.
-    memset( au8Buffer+u8BufferSize, 0, MAX_BUFFER-u8BufferSize );
-
-    for (u16currentCoil = 0; u16currentCoil < u16Coilno; u16currentCoil++)
-    {
-        u16coil = u16StartCoil + u16currentCoil;
-        u8currentRegister = (uint8_t) (u16coil / 16);
-        u8currentBit = (uint8_t) (u16coil % 16);
-
-        bitWrite(
-            buf[ count ],
-            u8bitsno,
-            bitRead( regs[ u8currentRegister ], u8currentBit ) );
-        u8bitsno ++;
-
-        if (u8bitsno > 7)
-        {
-            u8bitsno = 0;
-            count++;
-        }
-    }
-
-    // send outcoming message
-    if (u16Coilno % 8 != 0)
-        count ++;
-
-    return sendTxBuffer( buf, count, bufsize );
-}
-
-/**
- * @brief
- * This method processes functions 3 & 4
- * This method reads a word array and transfers it to the master
- *
- * @return u8BufferSize Response to master length
- * @ingroup register
- */
-int8_t Modbus::process_FC3( uint16_t *regs, uint8_t /*u8size*/, uint8_t* buf, uint8_t bufsize )
-{
-
-    uint8_t u8StartAdd = word( buf[ ADD_HI ], buf[ ADD_LO ] );
-    uint8_t u8regsno = word( buf[ NB_HI ], buf[ NB_LO ] );
-    uint8_t i;
-
-    buf[ 2 ] = u8regsno * 2;
-    uint8_t count = 3;
-
-    for (i = u8StartAdd; i < u8StartAdd + u8regsno; i++)
-    {
-        buf[ count ] = highByte(regs[i]);
-        count++;
-        buf[ count ] = lowByte(regs[i]);
-        count++;
-    }
-    return sendTxBuffer( buf, count, bufsize );
-}
-
-/**
- * @brief
- * This method processes function 5
- * This method writes a value assigned by the master to a single bit
- *
- * @return count Response to master length
- * @ingroup discrete
- */
-int8_t Modbus::process_FC5( uint16_t *regs, uint8_t /*u8size*/, uint8_t* buf, uint8_t bufsize )
-{
-    uint8_t u8currentRegister, u8currentBit;
-    uint16_t u16coil = word( buf[ ADD_HI ], buf[ ADD_LO ] );
-
-    // point to the register and its bit
-    u8currentRegister = (uint8_t) (u16coil / 16);
-    u8currentBit = (uint8_t) (u16coil % 16);
-
-    // write to coil
-    bitWrite(
-        regs[ u8currentRegister ],
-        u8currentBit,
-        buf[ NB_HI ] == 0xff );
-
-
-    // send answer to master
-    return sendTxBuffer( buf, 6, bufsize );
-}
-
-/**
- * @brief
- * This method processes function 6
- * This method writes a value assigned by the master to a single word
- *
- * @return count Response to master length
- * @ingroup register
- */
-int8_t Modbus::process_FC6( uint16_t *regs, uint8_t /*u8size*/, uint8_t* buf, uint8_t bufsize )
-{
-
-    uint8_t u8add = word( buf[ ADD_HI ], buf[ ADD_LO ] );
-    uint16_t u16val = word( buf[ NB_HI ], buf[ NB_LO ] );
-
-    regs[ u8add ] = u16val;
-
-    // keep the same header
-    return sendTxBuffer( buf, RESPONSE_SIZE, bufsize );
-}
-
-/**
- * @brief
- * This method processes function 15
- * This method writes a bit array assigned by the master
- *
- * @return count Response to master length
- * @ingroup discrete
- */
-int8_t Modbus::process_FC15( uint16_t *regs, uint8_t /*u8size*/, uint8_t* buf, uint8_t bufsize )
-{
-    uint8_t u8currentRegister, u8currentBit, u8frameByte, u8bitsno;
-    uint16_t u16currentCoil, u16coil;
-    boolean bTemp;
-
-    // get the first and last coil from the message
-    uint16_t u16StartCoil = word( buf[ ADD_HI ], buf[ ADD_LO ] );
-    uint16_t u16Coilno = word( buf[ NB_HI ], buf[ NB_LO ] );
-
-
-    // read each coil from the register map and put its value inside the outcoming message
-    u8bitsno = 0;
-    u8frameByte = 7;
-    for (u16currentCoil = 0; u16currentCoil < u16Coilno; u16currentCoil++)
-    {
-
-        u16coil = u16StartCoil + u16currentCoil;
-        u8currentRegister = (uint8_t) (u16coil / 16);
-        u8currentBit = (uint8_t) (u16coil % 16);
-
-        bTemp = bitRead(
-                    buf[ u8frameByte ],
-                    u8bitsno );
-
-        bitWrite(
-            regs[ u8currentRegister ],
-            u8currentBit,
-            bTemp );
-
-        u8bitsno ++;
-
-        if (u8bitsno > 7)
-        {
-            u8bitsno = 0;
-            u8frameByte++;
-        }
-    }
-
-    // send outcoming message
-    // it's just a copy of the incomping frame until 6th byte
-    return sendTxBuffer( buf, 6, bufsize );
-}
-
-/**
- * @brief
- * This method processes function 16
- * This method writes a word array assigned by the master
- *
- * @return count Response to master length
- * @ingroup register
- */
-int8_t Modbus::process_FC16( uint16_t *regs, uint8_t /*u8size*/, uint8_t* buf, uint8_t bufsize )
-{
-    uint8_t u8StartAdd = buf[ ADD_HI ] << 8 | buf[ ADD_LO ];
-    uint8_t u8regsno = buf[ NB_HI ] << 8 | buf[ NB_LO ];
-    uint8_t i;
-    uint16_t temp;
-
-    // build header
-    buf[ NB_HI ]   = 0;
-    buf[ NB_LO ]   = u8regsno;
-
-    // write registers
-    for (i = 0; i < u8regsno; i++)
-    {
-        temp = word(
-                   buf[ (BYTE_CNT + 1) + i * 2 ],
-                   buf[ (BYTE_CNT + 2) + i * 2 ]);
-
-        regs[ u8StartAdd + i ] = temp;
-    }
-    return sendTxBuffer( buf, RESPONSE_SIZE, bufsize );
-}
+/**
+ * @file 	ModbusRtu.h
+ * @version     1.21
+ * @date        2016.02.21
+ * @author 	Samuel Marco i Armengol
+ * @contact     sammarcoarmengol@gmail.com
+ * @contribution Helium6072
+ * @contribution gabrielsan
+ *
+ * @description
+ *  Arduino library for communicating with Modbus devices
+ *  over RS232/USB/485 via RTU protocol.
+ *
+ *  Further information:
+ *  http://modbus.org/
+ *  http://modbus.org/docs/Modbus_over_serial_line_V1_02.pdf
+ *
+ * @license
+ *  This library is free software; you can redistribute it and/or
+ *  modify it under the terms of the GNU Lesser General Public
+ *  License as published by the Free Software Foundation; version
+ *  2.1 of the License.
+ *
+ *  This library is distributed in the hope that it will be useful,
+ *  but WITHOUT ANY WARRANTY; without even the implied warranty of
+ *  MERCHANTABILITY or FITNESS FOR A PARTICULAR PURPOSE.  See the GNU
+ *  Lesser General Public License for more details.
+ *
+ *  You should have received a copy of the GNU Lesser General Public
+ *  License along with this library; if not, write to the Free Software
+ *  Foundation, Inc., 51 Franklin St, Fifth Floor, Boston, MA  02110-1301  USA
+ *
+ * @defgroup setup Modbus Object Instantiation/Initialization
+ * @defgroup loop Modbus Object Management
+ * @defgroup buffer Modbus Buffer Management
+ * @defgroup discrete Modbus Function Codes for Discrete Coils/Inputs
+ * @defgroup register Modbus Function Codes for Holding/Input Registers
+ *
+ */
+
+#include <inttypes.h>
+#include "Arduino.h"
+
+
+/**
+ * @struct modbus_t
+ * @brief
+ * Master query structure:
+ * This includes all the necessary fields to make the Master generate a Modbus query.
+ * A Master may keep several of these structures and send them cyclically or
+ * use them according to program needs.
+ */
+typedef struct
+{
+    uint8_t u8id;          /*!< Slave address between 1 and 247. 0 means broadcast */
+    uint8_t u8fct;         /*!< Function code: 1, 2, 3, 4, 5, 6, 15 or 16 */
+    uint16_t u16RegAdd;    /*!< Address of the first register to access at slave/s */
+    uint16_t u16CoilsNo;   /*!< Number of coils or registers to access */
+    uint16_t *au16reg;     /*!< Pointer to memory image in master */
+}
+modbus_t;
+
+enum
+{
+    RESPONSE_SIZE = 6,
+    EXCEPTION_SIZE = 3,
+    CHECKSUM_SIZE = 2
+};
+
+/**
+ * @enum MESSAGE
+ * @brief
+ * Indexes to telegram frame positions
+ */
+enum MESSAGE
+{
+    ID                             = 0, //!< ID field
+    FUNC, //!< Function code position
+    ADD_HI, //!< Address high byte
+    ADD_LO, //!< Address low byte
+    NB_HI, //!< Number of coils or registers high byte
+    NB_LO, //!< Number of coils or registers low byte
+    BYTE_CNT  //!< byte counter
+};
+
+/**
+ * @enum MB_FC
+ * @brief
+ * Modbus function codes summary.
+ * These are the implement function codes either for Master or for Slave.
+ *
+ * @see also fctsupported
+ * @see also modbus_t
+ */
+enum MB_FC
+{
+    MB_FC_NONE                     = 0,   /*!< null operator */
+    MB_FC_READ_COILS               = 1,	/*!< FCT=1 -> read coils or digital outputs */
+    MB_FC_READ_DISCRETE_INPUT      = 2,	/*!< FCT=2 -> read digital inputs */
+    MB_FC_READ_REGISTERS           = 3,	/*!< FCT=3 -> read registers or analog outputs */
+    MB_FC_READ_INPUT_REGISTER      = 4,	/*!< FCT=4 -> read analog inputs */
+    MB_FC_WRITE_COIL               = 5,	/*!< FCT=5 -> write single coil or output */
+    MB_FC_WRITE_REGISTER           = 6,	/*!< FCT=6 -> write single register */
+    MB_FC_WRITE_MULTIPLE_COILS     = 15,	/*!< FCT=15 -> write multiple coils or outputs */
+    MB_FC_WRITE_MULTIPLE_REGISTERS = 16	/*!< FCT=16 -> write multiple registers */
+};
+
+enum COM_STATES
+{
+    COM_IDLE                     = 0,
+    COM_WAITING                  = 1
+
+};
+
+enum ERR_LIST
+{
+    ERR_NOT_MASTER                = -1,
+    ERR_POLLING                   = -2,
+    ERR_BUFF_OVERFLOW             = -3,
+    ERR_BAD_CRC                   = -4,
+    ERR_EXCEPTION                 = -5
+};
+
+enum
+{
+    NO_REPLY = 255,
+    EXC_FUNC_CODE = 1,
+    EXC_ADDR_RANGE = 2,
+    EXC_REGS_QUANT = 3,
+    EXC_EXECUTE = 4
+};
+
+const unsigned char fctsupported[] =
+{
+    MB_FC_READ_COILS,
+    MB_FC_READ_DISCRETE_INPUT,
+    MB_FC_READ_REGISTERS,
+    MB_FC_READ_INPUT_REGISTER,
+    MB_FC_WRITE_COIL,
+    MB_FC_WRITE_REGISTER,
+    MB_FC_WRITE_MULTIPLE_COILS,
+    MB_FC_WRITE_MULTIPLE_REGISTERS
+};
+
+#define T35  5
+#define  MAX_BUFFER  64	//!< maximum size for the communication buffer in bytes
+
+/**
+ * @class Modbus
+ * @brief
+ * Arduino class library for communicating with Modbus devices over
+ * USB/RS232/485 (via RTU protocol).
+ */
+class Modbus
+{
+private:
+    Stream *port; //!< Pointer to Stream class object (Either HardwareSerial or SoftwareSerial)
+    uint8_t u8id; //!< 0=master, 1..247=slave number
+    uint8_t u8txenpin; //!< flow control pin: 0=USB or RS-232 mode, >1=RS-485 mode
+    uint8_t u8state;
+    uint8_t u8lastError;
+    uint8_t u8lastRec;
+    uint16_t *au16regs;
+    uint16_t u16InCnt, u16OutCnt, u16errCnt;
+    uint16_t u16timeOut;
+    uint32_t u32time, u32timeOut, u32overTime;
+    uint8_t u8regsize;
+
+    int8_t sendTxBuffer( uint8_t* buf, uint8_t count, uint8_t size );
+    int8_t getRxBuffer( uint8_t* buf, uint8_t count );
+    uint16_t calcCRC( const uint8_t* data, uint8_t len );
+    uint8_t validateAnswer( const uint8_t* buf, uint8_t count );
+    uint8_t validateRequest( const uint8_t* buf, uint8_t count );
+    void get_FC1( const uint8_t* buf, uint8_t count );
+    void get_FC3( const uint8_t* buf, uint8_t count );
+    int8_t process_FC1( uint16_t *regs, uint8_t u8size, uint8_t* buf, uint8_t bufsize );
+    int8_t process_FC3( uint16_t *regs, uint8_t u8size, uint8_t* buf, uint8_t bufsize );
+    int8_t process_FC5( uint16_t *regs, uint8_t u8size, uint8_t* buf, uint8_t bufsize );
+    int8_t process_FC6( uint16_t *regs, uint8_t u8size, uint8_t* buf, uint8_t bufsize );
+    int8_t process_FC15( uint16_t *regs, uint8_t u8size, uint8_t* buf, uint8_t bufsize );
+    int8_t process_FC16( uint16_t *regs, uint8_t u8size, uint8_t* buf, uint8_t bufsize );
+    int8_t buildException( uint8_t u8exception, uint8_t* buf, uint8_t size ); // build exception message
+
+public:
+    Modbus(uint8_t u8id, Stream& port, uint8_t u8txenpin =0);
+
+    void start();
+    void setTimeOut( uint16_t u16timeOut); //!<write communication watch-dog timer
+    uint16_t getTimeOut(); //!<get communication watch-dog timer value
+    boolean getTimeOutState(); //!<get communication watch-dog timer state
+    int8_t query( modbus_t telegram ); //!<only for master
+    int8_t poll(); //!<cyclic poll for master
+    int8_t poll( uint16_t *regs, uint8_t u8size ); //!<cyclic poll for slave
+    uint16_t getInCnt(); //!<number of incoming messages
+    uint16_t getOutCnt(); //!<number of outcoming messages
+    uint16_t getErrCnt(); //!<error counter
+    uint8_t getID(); //!<get slave ID between 1 and 247
+    uint8_t getState();
+    uint8_t getLastError(); //!<get last error message
+    void setID( uint8_t u8id ); //!<write new ID for the slave
+    void setTxendPinOverTime( uint32_t u32overTime );
+    void end(); //!<finish any communication and release serial communication port
+
+    //
+    // Deprecated functions
+
+    // Deprecated: Use constructor: "Modbus m(0,Serial,0)" instead.
+    Modbus(uint8_t u8id=0, uint8_t u8serno=0, uint8_t u8txenpin=0) __attribute__((deprecated));
+
+    // Deprecated: Use "start()" instead.
+    template<typename T_Stream>
+    void begin(T_Stream* port_, long u32speed_) __attribute__((deprecated));
+
+    // Deprecated: Use "start()" instead.
+    template<typename T_Stream>
+    void begin(T_Stream* port_, long u32speed_, uint8_t u8txenpin_) __attribute__((deprecated));
+
+    // Deprecated: Use "start()" instead.
+    void begin(long u32speed = 19200) __attribute__((deprecated));
+};
+
+/* _____PUBLIC FUNCTIONS_____________________________________________________ */
+
+/**
+ * @brief
+ * Constructor for a Master/Slave.
+ *
+ * For hardware serial through USB/RS232C/RS485 set port to Serial, Serial1,
+ * Serial2, or Serial3. (Numbered hardware serial ports are only available on
+ * some boards.)
+ *
+ * For software serial through RS232C/RS485 set port to a SoftwareSerial object
+ * that you have already constructed.
+ *
+ * ModbusRtu needs a pin for flow control only for RS485 mode. Pins 0 and 1
+ * cannot be used.
+ *
+ * First call begin() on your serial port, and then start up ModbusRtu by
+ * calling start(). You can choose the line speed and other port parameters
+ * by passing the appropriate values to the port's begin() function.
+ *
+ * @param u8id   node address 0=master, 1..247=slave
+ * @param port   serial port used
+ * @param u8txenpin pin for txen RS-485 (=0 means USB/RS232C mode)
+ * @ingroup setup
+ */
+Modbus::Modbus(uint8_t u8id, Stream& port, uint8_t u8txenpin)
+{
+    this->port = &port;
+    this->u8id = u8id;
+    this->u8txenpin = u8txenpin;
+    this->u16timeOut = 1000;
+    this->u32overTime = 0;
+}
+
+
+/**
+ * @brief
+ * DEPRECATED constructor for a Master/Slave.
+ *
+ * THIS CONSTRUCTOR IS ONLY PROVIDED FOR BACKWARDS COMPATIBILITY.
+ * USE Modbus(uint8_t, T_Stream&, uint8_t) INSTEAD.
+ *
+ * @param u8id   node address 0=master, 1..247=slave
+ * @param u8serno  serial port used 0..3 (ignored for software serial)
+ * @param u8txenpin pin for txen RS-485 (=0 means USB/RS232C mode)
+ * @ingroup setup
+ * @overload Modbus::Modbus(uint8_t u8id, T_Stream& port, uint8_t u8txenpin)
+ */
+Modbus::Modbus(uint8_t u8id, uint8_t u8serno, uint8_t u8txenpin)
+{
+    this->u8id = u8id;
+    this->u8txenpin = u8txenpin;
+    this->u16timeOut = 1000;
+    this->u32overTime = 0;
+
+    switch( u8serno )
+    {
+#if defined(UBRR1H)
+    case 1:
+        port = &Serial1;
+        break;
+#endif
+
+#if defined(UBRR2H)
+    case 2:
+        port = &Serial2;
+        break;
+#endif
+
+#if defined(UBRR3H)
+    case 3:
+        port = &Serial3;
+        break;
+#endif
+    case 0:
+    default:
+        port = &Serial;
+        break;
+    }
+}
+
+
+/**
+ * @brief
+ * Start-up class object.
+ *
+ * Call this AFTER calling begin() on the serial port, typically within setup().
+ *
+ * (If you call this function, then you should NOT call any of
+ * ModbusRtu's own begin() functions.)
+ *
+ * @ingroup setup
+ */
+void Modbus::start()
+{
+    if (u8txenpin > 1)   // pin 0 & pin 1 are reserved for RX/TX
+    {
+        // return RS485 transceiver to transmit mode
+        pinMode(u8txenpin, OUTPUT);
+        digitalWrite(u8txenpin, LOW);
+    }
+
+    while(port->read() >= 0);
+    u8lastRec = 0;
+    u16InCnt = u16OutCnt = u16errCnt = 0;
+}
+
+
+/**
+ * @brief
+ * DEPRECATED Install a serial port, begin() it, and start ModbusRtu.
+ *
+ * ONLY PROVIDED FOR BACKWARDS COMPATIBILITY.
+ * USE Serial.begin(<baud rate>); FOLLOWED BY Modbus.start() INSTEAD.
+ *
+ * @param install_port pointer to SoftwareSerial or HardwareSerial class object
+ * @param u32speed     baud rate, in standard increments (300..115200)
+ * @ingroup setup
+ */
+template<typename T_Stream>
+void Modbus::begin(T_Stream* install_port, long u32speed)
+{
+    port = install_port;
+    install_port->begin(u32speed);
+    start();
+}
+
+
+/**
+ * @brief
+ * DEPRECATED. Install a serial port, begin() it, and start ModbusRtu.
+ *
+ * ONLY PROVIDED FOR BACKWARDS COMPATIBILITY.
+ * USE Serial.begin(<baud rate>); FOLLOWED BY Modbus.start() INSTEAD.
+ *
+ * @param install_port  pointer to SoftwareSerial or HardwareSerial class object
+ * @param u32speed      baud rate, in standard increments (300..115200)
+ * @param u8txenpin     pin for txen RS-485 (=0 means USB/RS232C mode)
+ * @ingroup setup
+ */
+template<typename T_Stream>
+void Modbus::begin(T_Stream* install_port, long u32speed, uint8_t u8txenpin)
+{
+    this->u8txenpin = u8txenpin;
+    this->port = install_port;
+    install_port->begin(u32speed);
+    start();
+}
+
+
+/**
+ * @brief
+ * DEPRECATED. begin() hardware serial port and start ModbusRtu.
+ *
+ * ONLY PROVIDED FOR BACKWARDS COMPATIBILITY.
+ * USE Serial.begin(<baud rate>); FOLLOWED BY Modbus.start() INSTEAD.
+ *
+ * @see http://arduino.cc/en/Serial/Begin#.Uy4CJ6aKlHY
+ * @param speed   baud rate, in standard increments (300..115200). Default=19200
+ * @ingroup setup
+ */
+void Modbus::begin(long u32speed)
+{
+    // !!Can ONLY do this if port ACTUALLY IS a HardwareSerial object!!
+    static_cast<HardwareSerial*>(port)->begin(u32speed);
+    start();
+}
+
+
+/**
+ * @brief
+ * Method to write a new slave ID address
+ *
+ * @param 	u8id	new slave address between 1 and 247
+ * @ingroup setup
+ */
+void Modbus::setID( uint8_t u8id)
+{
+    if (( u8id != 0) && (u8id <= 247))
+    {
+        this->u8id = u8id;
+    }
+}
+
+/**
+ * @brief
+ * Method to write the overtime count for txend pin.
+ * It waits until count reaches 0 after the transfer is done.
+ * With this, you can extend the time between txempty and
+ * the falling edge if needed.
+ *
+ * @param 	uint32_t	overtime count for txend pin
+ * @ingroup setup
+ */
+void Modbus::setTxendPinOverTime( uint32_t u32overTime )
+{
+    this->u32overTime = u32overTime;
+}
+
+/**
+ * @brief
+ * Method to read current slave ID address
+ *
+ * @return u8id	current slave address between 1 and 247
+ * @ingroup setup
+ */
+uint8_t Modbus::getID()
+{
+    return this->u8id;
+}
+
+/**
+ * @brief
+ * Initialize time-out parameter
+ *
+ * Call once class has been instantiated, typically within setup().
+ * The time-out timer is reset each time that there is a successful communication
+ * between Master and Slave. It works for both.
+ *
+ * @param time-out value (ms)
+ * @ingroup setup
+ */
+void Modbus::setTimeOut( uint16_t u16timeOut)
+{
+    this->u16timeOut = u16timeOut;
+}
+
+/**
+ * @brief
+ * Return communication Watchdog state.
+ * It could be usefull to reset outputs if the watchdog is fired.
+ *
+ * @return TRUE if millis() > u32timeOut
+ * @ingroup loop
+ */
+boolean Modbus::getTimeOutState()
+{
+    return ((unsigned long)(millis() -u32timeOut) > (unsigned long)u16timeOut);
+}
+
+/**
+ * @brief
+ * Get input messages counter value
+ * This can be useful to diagnose communication
+ *
+ * @return input messages counter
+ * @ingroup buffer
+ */
+uint16_t Modbus::getInCnt()
+{
+    return u16InCnt;
+}
+
+/**
+ * @brief
+ * Get transmitted messages counter value
+ * This can be useful to diagnose communication
+ *
+ * @return transmitted messages counter
+ * @ingroup buffer
+ */
+uint16_t Modbus::getOutCnt()
+{
+    return u16OutCnt;
+}
+
+/**
+ * @brief
+ * Get errors counter value
+ * This can be useful to diagnose communication
+ *
+ * @return errors counter
+ * @ingroup buffer
+ */
+uint16_t Modbus::getErrCnt()
+{
+    return u16errCnt;
+}
+
+/**
+ * Get modbus master state
+ *
+ * @return = 0 IDLE, = 1 WAITING FOR ANSWER
+ * @ingroup buffer
+ */
+uint8_t Modbus::getState()
+{
+    return u8state;
+}
+
+/**
+ * Get the last error in the protocol processor
+ *
+ * @returnreturn   NO_REPLY = 255      Time-out
+ * @return   EXC_FUNC_CODE = 1   Function code not available
+ * @return   EXC_ADDR_RANGE = 2  Address beyond available space for Modbus registers
+ * @return   EXC_REGS_QUANT = 3  Coils or registers number beyond the available space
+ * @ingroup buffer
+ */
+uint8_t Modbus::getLastError()
+{
+    return u8lastError;
+}
+
+/**
+ * @brief
+ * *** Only Modbus Master ***
+ * Generate a query to an slave with a modbus_t telegram structure
+ * The Master must be in COM_IDLE mode. After it, its state would be COM_WAITING.
+ * This method has to be called only in loop() section.
+ *
+ * @see modbus_t
+ * @param modbus_t  modbus telegram structure (id, fct, ...)
+ * @ingroup loop
+ * @todo finish function 15
+ */
+int8_t Modbus::query( modbus_t telegram )
+{
+    uint8_t u8regsno, u8bytesno;
+    if (u8id!=0) return -2;
+    if (u8state != COM_IDLE) return -1;
+
+    if ((telegram.u8id==0) || (telegram.u8id>247)) return -3;
+
+    au16regs = telegram.au16reg;
+
+    // The buffer into which we will write the query.
+    uint8_t au8Buffer[MAX_BUFFER];
+    uint8_t u8BufferSize;
+
+    // telegram header
+    au8Buffer[ ID ]         = telegram.u8id;
+    au8Buffer[ FUNC ]       = telegram.u8fct;
+    au8Buffer[ ADD_HI ]     = highByte(telegram.u16RegAdd );
+    au8Buffer[ ADD_LO ]     = lowByte( telegram.u16RegAdd );
+
+    switch( telegram.u8fct )
+    {
+    case MB_FC_READ_COILS:
+    case MB_FC_READ_DISCRETE_INPUT:
+    case MB_FC_READ_REGISTERS:
+    case MB_FC_READ_INPUT_REGISTER:
+        au8Buffer[ NB_HI ]      = highByte(telegram.u16CoilsNo );
+        au8Buffer[ NB_LO ]      = lowByte( telegram.u16CoilsNo );
+        u8BufferSize = 6;
+        break;
+    case MB_FC_WRITE_COIL:
+        au8Buffer[ NB_HI ]      = ((au16regs[0] > 0) ? 0xff : 0);
+        au8Buffer[ NB_LO ]      = 0;
+        u8BufferSize = 6;
+        break;
+    case MB_FC_WRITE_REGISTER:
+        au8Buffer[ NB_HI ]      = highByte(au16regs[0]);
+        au8Buffer[ NB_LO ]      = lowByte(au16regs[0]);
+        u8BufferSize = 6;
+        break;
+    case MB_FC_WRITE_MULTIPLE_COILS: // TODO: implement "sending coils"
+        u8regsno = telegram.u16CoilsNo / 16;
+        u8bytesno = u8regsno * 2;
+        if ((telegram.u16CoilsNo % 16) != 0)
+        {
+            u8bytesno++;
+            u8regsno++;
+        }
+
+        au8Buffer[ NB_HI ]      = highByte(telegram.u16CoilsNo );
+        au8Buffer[ NB_LO ]      = lowByte( telegram.u16CoilsNo );
+        au8Buffer[ BYTE_CNT ]    = u8bytesno;
+        u8BufferSize = 7;
+
+        for (uint16_t i = 0; i < u8bytesno; i++)
+        {
+            if(i%2)
+            {
+                au8Buffer[ u8BufferSize ] = lowByte( au16regs[ i/2 ] );
+            }
+            else
+            {
+                au8Buffer[ u8BufferSize ] = highByte( au16regs[ i/2] );
+            }          
+            u8BufferSize++;
+        }
+        break;
+
+    case MB_FC_WRITE_MULTIPLE_REGISTERS:
+        au8Buffer[ NB_HI ]      = highByte(telegram.u16CoilsNo );
+        au8Buffer[ NB_LO ]      = lowByte( telegram.u16CoilsNo );
+        au8Buffer[ BYTE_CNT ]    = (uint8_t) ( telegram.u16CoilsNo * 2 );
+        u8BufferSize = 7;
+
+        for (uint16_t i=0; i< telegram.u16CoilsNo; i++)
+        {
+            au8Buffer[ u8BufferSize ] = highByte( au16regs[ i ] );
+            u8BufferSize++;
+            au8Buffer[ u8BufferSize ] = lowByte( au16regs[ i ] );
+            u8BufferSize++;
+        }
+        break;
+    }
+
+    sendTxBuffer( au8Buffer, u8BufferSize, MAX_BUFFER );
+    u8state = COM_WAITING;
+    u8lastError = 0;
+    return 0;
+}
+
+/**
+ * @brief *** Only for Modbus Master ***
+ * This method checks if there is any incoming answer if pending.
+ * If there is no answer, it would change Master state to COM_IDLE.
+ * This method must be called only at loop section.
+ * Avoid any delay() function.
+ *
+ * Any incoming data would be redirected to au16regs pointer,
+ * as defined in its modbus_t query telegram.
+ *
+ * @params	nothing
+ * @return errors counter
+ * @ingroup loop
+ */
+int8_t Modbus::poll()
+{
+    // check if there is any incoming frame
+	uint8_t u8current;
+    u8current = port->available();
+
+    if ((unsigned long)(millis() -u32timeOut) > (unsigned long)u16timeOut)
+    {
+        u8state = COM_IDLE;
+        u8lastError = NO_REPLY;
+        u16errCnt++;
+        return 0;
+    }
+
+    if (u8current == 0) return 0;
+
+    // check T35 after frame end or still no frame end
+    if (u8current != u8lastRec)
+    {
+        u8lastRec = u8current;
+        u32time = millis();
+        return 0;
+    }
+    if ((unsigned long)(millis() -u32time) < (unsigned long)T35) return 0;
+
+    // transfer Serial buffer frame to a local buffer.
+    u8lastRec = 0;
+    uint8_t au8Buffer[MAX_BUFFER];
+    int8_t i8bytes_read = getRxBuffer( au8Buffer, MAX_BUFFER );
+    if (i8bytes_read < 6) //7 was incorrect for functions 1 and 2 the smallest frame could be 6 bytes long
+    {
+        u8state = COM_IDLE;
+        u16errCnt++;
+        return i8bytes_read; // ?? Why are we returning this?
+    }
+    uint8_t u8BufferSize = i8bytes_read;
+
+    // validate message: id, CRC, FCT, exception
+    uint8_t u8exception = validateAnswer( au8Buffer, u8BufferSize );
+    if (u8exception != 0)
+    {
+        u8state = COM_IDLE;
+        return u8exception;
+    }
+
+    // process answer
+    switch( au8Buffer[ FUNC ] )
+    {
+    case MB_FC_READ_COILS:
+    case MB_FC_READ_DISCRETE_INPUT:
+        // call get_FC1 to transfer the incoming message to au16regs buffer
+        get_FC1( au8Buffer, u8BufferSize );
+        break;
+    case MB_FC_READ_INPUT_REGISTER:
+    case MB_FC_READ_REGISTERS :
+        // call get_FC3 to transfer the incoming message to au16regs buffer
+        get_FC3( au8Buffer, u8BufferSize );
+        break;
+    case MB_FC_WRITE_COIL:
+    case MB_FC_WRITE_REGISTER :
+    case MB_FC_WRITE_MULTIPLE_COILS:
+    case MB_FC_WRITE_MULTIPLE_REGISTERS :
+        // nothing to do
+        break;
+    default:
+        break;
+    }
+    u8state = COM_IDLE;
+    return u8BufferSize;
+}
+
+/**
+ * @brief
+ * *** Only for Modbus Slave ***
+ * This method checks if there is any incoming query
+ * Afterwards, it would shoot a validation routine plus a register query
+ * Avoid any delay() function !!!!
+ * After a successful frame between the Master and the Slave, the time-out timer is reset.
+ *
+ * @param *regs  register table for communication exchange
+ * @param u8size  size of the register table
+ * @return 0 if no query, 1..4 if communication error, >4 if correct query processed
+ * @ingroup loop
+ */
+int8_t Modbus::poll( uint16_t *regs, uint8_t u8size )
+{
+
+    au16regs = regs;
+    u8regsize = u8size;
+	uint8_t u8current;
+
+
+    // check if there is any incoming frame
+    u8current = port->available();
+
+    if (u8current == 0) return 0;
+
+    // check T35 after frame end or still no frame end
+    if (u8current != u8lastRec)
+    {
+        u8lastRec = u8current;
+        u32time = millis();
+        return 0;
+    }
+    if ((unsigned long)(millis() -u32time) < (unsigned long)T35) return 0;
+
+    u8lastRec = 0;
+    uint8_t au8Buffer[MAX_BUFFER];
+    int8_t i8bytes_read = getRxBuffer( au8Buffer, MAX_BUFFER );
+    u8lastError = i8bytes_read;
+    if (i8bytes_read < 7)
+    {
+        return i8bytes_read;
+    }
+    uint8_t u8BufferSize = i8bytes_read;
+
+    // check slave id
+    if (au8Buffer[ ID ] != u8id) return 0;
+
+    // validate message: CRC, FCT, address and size
+    uint8_t u8exception = validateRequest( au8Buffer, u8BufferSize );
+    if (u8exception > 0)
+    {
+        if (u8exception != NO_REPLY)
+        {
+            u8BufferSize = buildException( u8exception, au8Buffer, MAX_BUFFER );
+            sendTxBuffer( au8Buffer, u8BufferSize, MAX_BUFFER );
+        }
+        u8lastError = u8exception;
+        return u8exception;
+    }
+
+    u32timeOut = millis();
+    u8lastError = 0;
+
+    // process message
+    switch( au8Buffer[ FUNC ] )
+    {
+    case MB_FC_READ_COILS:
+    case MB_FC_READ_DISCRETE_INPUT:
+        return process_FC1( regs, u8size, au8Buffer, MAX_BUFFER );
+        break;
+    case MB_FC_READ_INPUT_REGISTER:
+    case MB_FC_READ_REGISTERS :
+        return process_FC3( regs, u8size, au8Buffer, MAX_BUFFER );
+        break;
+    case MB_FC_WRITE_COIL:
+        return process_FC5( regs, u8size, au8Buffer, MAX_BUFFER );
+        break;
+    case MB_FC_WRITE_REGISTER :
+        return process_FC6( regs, u8size, au8Buffer, MAX_BUFFER );
+        break;
+    case MB_FC_WRITE_MULTIPLE_COILS:
+        return process_FC15( regs, u8size, au8Buffer, MAX_BUFFER );
+        break;
+    case MB_FC_WRITE_MULTIPLE_REGISTERS :
+        return process_FC16( regs, u8size, au8Buffer, MAX_BUFFER );
+        break;
+    default:
+        break;
+    }
+    return i8bytes_read;
+}
+
+/* _____PRIVATE FUNCTIONS_____________________________________________________ */
+
+/**
+ * @brief
+ * This method moves Serial buffer data to out local buffer.
+ *
+ * @param buf     buffer into which the message should be read.
+ * @param count   length of data buffer, in bytes.
+ * @return buffer message length if OK,
+ *                  ERR_BUFF_OVERFLOW if message is larger than size
+ * @ingroup buffer
+ */
+int8_t Modbus::getRxBuffer( uint8_t* buf, uint8_t count )
+{
+    if (u8txenpin > 1)
+        digitalWrite( u8txenpin, LOW );
+
+    u16InCnt++;
+    uint8_t i = 0;
+    while ( port->available() )
+    {
+        if (i >= count)
+        {
+            // Discard the remaining incoming data.
+            while(port->read() >= 0);
+            u16errCnt++;
+            return ERR_BUFF_OVERFLOW;
+        }
+        buf[ i ] = port->read();
+        i ++;
+    }
+
+    return i;
+}
+
+/**
+ * @brief
+ * This method transmits au8Buffer to Serial line.
+ * Only if u8txenpin != 0, there is a flow handling in order to keep
+ * the RS485 transceiver in output state as long as the message is being sent.
+ * This is done with UCSRxA register.
+ * The CRC is appended to the buffer before starting to send it. The new
+ * length of the buffer is returned, or ERR_BUFF_OVERFLOW if the buffer is
+ * too short.
+ *
+ * @param  buf     data buffer.
+ * @param  count   message length.
+ * @param  size    capacity of buffer in bytes.
+ * @return         message length, or ERR_BUFF_OVERFLOW
+ * @ingroup buffer
+ */
+int8_t Modbus::sendTxBuffer( uint8_t* buf, uint8_t count, uint8_t size )
+{
+    // append CRC to message
+    if (count+2 > size)
+    {
+        return ERR_BUFF_OVERFLOW;
+    }
+    uint16_t u16crc = calcCRC( buf, count );
+    buf[ count ] = u16crc >> 8;
+    count++;
+    buf[ count ] = u16crc & 0x00ff;
+    count++;
+
+    if (u8txenpin > 1)
+    {
+        // set RS485 transceiver to transmit mode
+        digitalWrite( u8txenpin, HIGH );
+    }
+
+    // transfer buffer to serial line
+    port->write( buf, count );
+
+    if (u8txenpin > 1)
+    {
+        // must wait transmission end before changing pin state
+        // soft serial does not need it since it is blocking
+        // ...but the implementation in SoftwareSerial does nothing
+        // anyway, so no harm in calling it.
+        port->flush();
+        // return RS485 transceiver to receive mode
+        volatile uint32_t u32overTimeCountDown = u32overTime;
+        while ( u32overTimeCountDown-- > 0);
+        digitalWrite( u8txenpin, LOW );
+    }
+    while(port->read() >= 0);
+
+    // set time-out for master
+    u32timeOut = millis();
+
+    // increase message counter
+    u16OutCnt++;
+
+    return count;
+}
+
+/**
+ * @brief
+ * This method calculates CRC
+ *
+ * @return uint16_t calculated CRC value for the message
+ * @ingroup buffer
+ */
+uint16_t Modbus::calcCRC(const uint8_t* data, uint8_t len)
+{
+    unsigned int temp, temp2, flag;
+    temp = 0xFFFF;
+    for (unsigned char i = 0; i < len; i++)
+    {
+        temp = temp ^ data[i];
+        for (unsigned char j = 1; j <= 8; j++)
+        {
+            flag = temp & 0x0001;
+            temp >>=1;
+            if (flag)
+                temp ^= 0xA001;
+        }
+    }
+    // Reverse byte order.
+    temp2 = temp >> 8;
+    temp = (temp << 8) | temp2;
+    temp &= 0xFFFF;
+    // the returned value is already swapped
+    // crcLo byte is first & crcHi byte is last
+    return temp;
+}
+
+/**
+ * @brief
+ * This method validates slave incoming messages
+ *
+ * @return 0 if OK, EXCEPTION if anything fails
+ * @ingroup buffer
+ */
+uint8_t Modbus::validateRequest( const uint8_t* buf, uint8_t count )
+{
+    // check message crc vs calculated crc
+    uint16_t u16MsgCRC =
+        ((buf[count - 2] << 8)
+         | buf[count - 1]); // combine the crc Low & High bytes
+    if ( calcCRC( buf, count-2 ) != u16MsgCRC )
+    {
+        u16errCnt ++;
+        return NO_REPLY;
+    }
+
+    // check fct code
+    boolean isSupported = false;
+    for (uint8_t i = 0; i< sizeof( fctsupported ); i++)
+    {
+        if (fctsupported[i] == buf[FUNC])
+        {
+            isSupported = 1;
+            break;
+        }
+    }
+    if (!isSupported)
+    {
+        u16errCnt ++;
+        return EXC_FUNC_CODE;
+    }
+
+    // check start address & nb range
+    uint16_t u16regs = 0;
+    uint8_t u8regs;
+    switch ( buf[ FUNC ] )
+    {
+    case MB_FC_READ_COILS:
+    case MB_FC_READ_DISCRETE_INPUT:
+    case MB_FC_WRITE_MULTIPLE_COILS:
+        u16regs = word( buf[ ADD_HI ], buf[ ADD_LO ]) / 16;
+        u16regs += word( buf[ NB_HI ], buf[ NB_LO ]) /16;
+        u8regs = (uint8_t) u16regs;
+        if (u8regs > u8regsize) return EXC_ADDR_RANGE;
+        break;
+    case MB_FC_WRITE_COIL:
+        u16regs = word( buf[ ADD_HI ], buf[ ADD_LO ]) / 16;
+        u8regs = (uint8_t) u16regs;
+        if (u8regs > u8regsize) return EXC_ADDR_RANGE;
+        break;
+    case MB_FC_WRITE_REGISTER :
+        u16regs = word( buf[ ADD_HI ], buf[ ADD_LO ]);
+        u8regs = (uint8_t) u16regs;
+        if (u8regs > u8regsize) return EXC_ADDR_RANGE;
+        break;
+    case MB_FC_READ_REGISTERS :
+    case MB_FC_READ_INPUT_REGISTER :
+    case MB_FC_WRITE_MULTIPLE_REGISTERS :
+        u16regs = word( buf[ ADD_HI ], buf[ ADD_LO ]);
+        u16regs += word( buf[ NB_HI ], buf[ NB_LO ]);
+        u8regs = (uint8_t) u16regs;
+        if (u8regs > u8regsize) return EXC_ADDR_RANGE;
+        break;
+    }
+    return 0; // OK, no exception code thrown
+}
+
+/**
+ * @brief
+ * This method validates master incoming messages
+ *
+ * @return 0 if OK, EXCEPTION if anything fails
+ * @ingroup buffer
+ */
+uint8_t Modbus::validateAnswer( const uint8_t* buf, uint8_t count )
+{
+    // check message crc vs calculated crc
+    uint16_t u16MsgCRC =
+        ((buf[count - 2] << 8)
+         | buf[count - 1]); // combine the crc Low & High bytes
+    if ( calcCRC( buf, count-2 ) != u16MsgCRC )
+    {
+        u16errCnt ++;
+        return NO_REPLY;
+    }
+
+    // check exception
+    if ((buf[ FUNC ] & 0x80) != 0)
+    {
+        u16errCnt ++;
+        return ERR_EXCEPTION;
+    }
+
+    // check fct code
+    boolean isSupported = false;
+    for (uint8_t i = 0; i< sizeof( fctsupported ); i++)
+    {
+        if (fctsupported[i] == buf[FUNC])
+        {
+            isSupported = 1;
+            break;
+        }
+    }
+    if (!isSupported)
+    {
+        u16errCnt ++;
+        return EXC_FUNC_CODE;
+    }
+
+    return 0; // OK, no exception code thrown
+}
+
+/**
+ * @brief
+ * This method builds an exception message
+ *
+ * @ingroup buffer
+ */
+int8_t Modbus::buildException( uint8_t u8exception, uint8_t* buf, uint8_t size )
+{
+    uint8_t u8func = buf[ FUNC ];  // get the original FUNC code
+
+    buf[ ID ]      = u8id;
+    buf[ FUNC ]    = u8func + 0x80;
+    buf[ 2 ]       = u8exception;
+    return EXCEPTION_SIZE;
+}
+
+/**
+ * This method processes functions 1 & 2 (for master)
+ * This method puts the slave answer into master data buffer
+ *
+ * @ingroup register
+ * TODO: finish its implementation
+ */
+void Modbus::get_FC1( const uint8_t* buf, uint8_t count )
+{
+     uint8_t u8byte = 3;
+     for (uint8_t i=0; i< buf[2]; i++) {
+        
+        if(i%2)
+        {
+            au16regs[i/2]= word(buf[i+u8byte], lowByte(au16regs[i/2]));
+        }
+        else
+        {
+            au16regs[i/2]= word(0, au8Buffer[i+u8byte]); 
+        }
+        
+     }
+}
+
+/**
+ * This method processes functions 3 & 4 (for master)
+ * This method puts the slave answer into master data buffer
+ *
+ * @ingroup register
+ */
+void Modbus::get_FC3( const uint8_t* buf, uint8_t count )
+{
+    uint8_t u8byte, i;
+    u8byte = 3;
+
+    for (i=0; i< buf[ 2 ] /2; i++)
+    {
+        au16regs[ i ] = word(
+                            buf[ u8byte ],
+                            buf[ u8byte +1 ]);
+        u8byte += 2;
+    }
+}
+
+/**
+ * @brief
+ * This method processes functions 1 & 2
+ * This method reads a bit array and transfers it to the master
+ *
+ * @return u8BufferSize Response to master length
+ * @ingroup discrete
+ */
+int8_t Modbus::process_FC1( uint16_t *regs, uint8_t /*u8size*/, uint8_t* buf, uint8_t bufsize )
+{
+    uint8_t u8currentRegister, u8currentBit, u8bytesno, u8bitsno;
+    uint16_t u16currentCoil, u16coil;
+
+    // get the first and last coil from the message
+    uint16_t u16StartCoil = word( buf[ ADD_HI ], buf[ ADD_LO ] );
+    uint16_t u16Coilno = word( buf[ NB_HI ], buf[ NB_LO ] );
+
+    // put the number of bytes in the outcoming message
+    u8bytesno = (uint8_t) (u16Coilno / 8);
+    if (u16Coilno % 8 != 0) u8bytesno ++;
+    buf[ ADD_HI ] = u8bytesno;
+    uint8_t count = ADD_LO;
+    buf[ count + u8bytesno - 1 ] = 0;
+
+    // read each coil from the register map and put its value inside the outcoming message
+    u8bitsno = 0;
+
+    // Clear all data bits in outgoing message.
+    memset( au8Buffer+u8BufferSize, 0, MAX_BUFFER-u8BufferSize );
+
+    for (u16currentCoil = 0; u16currentCoil < u16Coilno; u16currentCoil++)
+    {
+        u16coil = u16StartCoil + u16currentCoil;
+        u8currentRegister = (uint8_t) (u16coil / 16);
+        u8currentBit = (uint8_t) (u16coil % 16);
+
+        bitWrite(
+            buf[ count ],
+            u8bitsno,
+            bitRead( regs[ u8currentRegister ], u8currentBit ) );
+        u8bitsno ++;
+
+        if (u8bitsno > 7)
+        {
+            u8bitsno = 0;
+            count++;
+        }
+    }
+
+    // send outcoming message
+    if (u16Coilno % 8 != 0)
+        count ++;
+
+    return sendTxBuffer( buf, count, bufsize );
+}
+
+/**
+ * @brief
+ * This method processes functions 3 & 4
+ * This method reads a word array and transfers it to the master
+ *
+ * @return u8BufferSize Response to master length
+ * @ingroup register
+ */
+int8_t Modbus::process_FC3( uint16_t *regs, uint8_t /*u8size*/, uint8_t* buf, uint8_t bufsize )
+{
+
+    uint8_t u8StartAdd = word( buf[ ADD_HI ], buf[ ADD_LO ] );
+    uint8_t u8regsno = word( buf[ NB_HI ], buf[ NB_LO ] );
+    uint8_t i;
+
+    buf[ 2 ] = u8regsno * 2;
+    uint8_t count = 3;
+
+    for (i = u8StartAdd; i < u8StartAdd + u8regsno; i++)
+    {
+        buf[ count ] = highByte(regs[i]);
+        count++;
+        buf[ count ] = lowByte(regs[i]);
+        count++;
+    }
+    return sendTxBuffer( buf, count, bufsize );
+}
+
+/**
+ * @brief
+ * This method processes function 5
+ * This method writes a value assigned by the master to a single bit
+ *
+ * @return count Response to master length
+ * @ingroup discrete
+ */
+int8_t Modbus::process_FC5( uint16_t *regs, uint8_t /*u8size*/, uint8_t* buf, uint8_t bufsize )
+{
+    uint8_t u8currentRegister, u8currentBit;
+    uint16_t u16coil = word( buf[ ADD_HI ], buf[ ADD_LO ] );
+
+    // point to the register and its bit
+    u8currentRegister = (uint8_t) (u16coil / 16);
+    u8currentBit = (uint8_t) (u16coil % 16);
+
+    // write to coil
+    bitWrite(
+        regs[ u8currentRegister ],
+        u8currentBit,
+        buf[ NB_HI ] == 0xff );
+
+
+    // send answer to master
+    return sendTxBuffer( buf, 6, bufsize );
+}
+
+/**
+ * @brief
+ * This method processes function 6
+ * This method writes a value assigned by the master to a single word
+ *
+ * @return count Response to master length
+ * @ingroup register
+ */
+int8_t Modbus::process_FC6( uint16_t *regs, uint8_t /*u8size*/, uint8_t* buf, uint8_t bufsize )
+{
+
+    uint8_t u8add = word( buf[ ADD_HI ], buf[ ADD_LO ] );
+    uint16_t u16val = word( buf[ NB_HI ], buf[ NB_LO ] );
+
+    regs[ u8add ] = u16val;
+
+    // keep the same header
+    return sendTxBuffer( buf, RESPONSE_SIZE, bufsize );
+}
+
+/**
+ * @brief
+ * This method processes function 15
+ * This method writes a bit array assigned by the master
+ *
+ * @return count Response to master length
+ * @ingroup discrete
+ */
+int8_t Modbus::process_FC15( uint16_t *regs, uint8_t /*u8size*/, uint8_t* buf, uint8_t bufsize )
+{
+    uint8_t u8currentRegister, u8currentBit, u8frameByte, u8bitsno;
+    uint16_t u16currentCoil, u16coil;
+    boolean bTemp;
+
+    // get the first and last coil from the message
+    uint16_t u16StartCoil = word( buf[ ADD_HI ], buf[ ADD_LO ] );
+    uint16_t u16Coilno = word( buf[ NB_HI ], buf[ NB_LO ] );
+
+
+    // read each coil from the register map and put its value inside the outcoming message
+    u8bitsno = 0;
+    u8frameByte = 7;
+    for (u16currentCoil = 0; u16currentCoil < u16Coilno; u16currentCoil++)
+    {
+
+        u16coil = u16StartCoil + u16currentCoil;
+        u8currentRegister = (uint8_t) (u16coil / 16);
+        u8currentBit = (uint8_t) (u16coil % 16);
+
+        bTemp = bitRead(
+                    buf[ u8frameByte ],
+                    u8bitsno );
+
+        bitWrite(
+            regs[ u8currentRegister ],
+            u8currentBit,
+            bTemp );
+
+        u8bitsno ++;
+
+        if (u8bitsno > 7)
+        {
+            u8bitsno = 0;
+            u8frameByte++;
+        }
+    }
+
+    // send outcoming message
+    // it's just a copy of the incomping frame until 6th byte
+    return sendTxBuffer( buf, 6, bufsize );
+}
+
+/**
+ * @brief
+ * This method processes function 16
+ * This method writes a word array assigned by the master
+ *
+ * @return count Response to master length
+ * @ingroup register
+ */
+int8_t Modbus::process_FC16( uint16_t *regs, uint8_t /*u8size*/, uint8_t* buf, uint8_t bufsize )
+{
+    uint8_t u8StartAdd = buf[ ADD_HI ] << 8 | buf[ ADD_LO ];
+    uint8_t u8regsno = buf[ NB_HI ] << 8 | buf[ NB_LO ];
+    uint8_t i;
+    uint16_t temp;
+
+    // build header
+    buf[ NB_HI ]   = 0;
+    buf[ NB_LO ]   = u8regsno;
+
+    // write registers
+    for (i = 0; i < u8regsno; i++)
+    {
+        temp = word(
+                   buf[ (BYTE_CNT + 1) + i * 2 ],
+                   buf[ (BYTE_CNT + 2) + i * 2 ]);
+
+        regs[ u8StartAdd + i ] = temp;
+    }
+    return sendTxBuffer( buf, RESPONSE_SIZE, bufsize );
+}